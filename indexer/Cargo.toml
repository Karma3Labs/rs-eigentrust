[package]
name = "indexer"
version.workspace = true
edition.workspace = true

# See more keys and their definitions at https://doc.rust-lang.org/cargo/reference/manifest.html

[dependencies]
dotenv = "0.15.0"
serde = "1.0.192"
tracing = "0.1.40"
tracing-subscriber = { version = "0.3", features = ["ansi", "json", "env-filter"] }
proto-buf.workspace = true
mm-spd-vc.workspace = true
tokio = { version = "1.0", features = ["macros", "rt-multi-thread"] }
tokio-stream = "0.1"
tonic.workspace = true
serde_json = "1.0"
sha3 = "0.10.8"
digest = "0.10.7"
hex = "0.4.3"
ethereum_abi = "0.4.0"
ethers = "2.0.11"
ethers-providers = { version = "2.0.11", features = ["ws"] }
eyre = "0.6.9"
heed = "0.11.0"
color-eyre = "0.6.2"
csv = "1.3.0"
reqwest = "0.11.23"
hyper = { version = "1.1.0", features = ["full"] }
http-body-util = "0.1"
hyper-util = { version = "0.1", features = ["full"] }
hyper-staticfile = "0.10.0"
http = "1.0.0"
hyper-static = "0.2.1"
<<<<<<< HEAD
clap = { version = "4.4", features = ["derive"] }
time = { version = "0.3", features = ["serde", "formatting", "parsing"] }
=======
time = { version = "0.3", features = ["serde", "formatting", "parsing"] }
clap = { version = "4.4", features = ["derive"] }
>>>>>>> 3560dbb6
thiserror = "1.0"<|MERGE_RESOLUTION|>--- conflicted
+++ resolved
@@ -33,11 +33,6 @@
 hyper-staticfile = "0.10.0"
 http = "1.0.0"
 hyper-static = "0.2.1"
-<<<<<<< HEAD
 clap = { version = "4.4", features = ["derive"] }
-time = { version = "0.3", features = ["serde", "formatting", "parsing"] }
-=======
-time = { version = "0.3", features = ["serde", "formatting", "parsing"] }
-clap = { version = "4.4", features = ["derive"] }
->>>>>>> 3560dbb6
-thiserror = "1.0"+thiserror = "1.0"
+time = { version = "0.3", features = ["serde", "formatting", "parsing"] }