<<<<<<< HEAD
mod config;
mod logger;
mod clients;
mod tasks;
mod storage;
mod frontends;

use tracing::{ info };

use crate::tasks::service::TaskService;
use crate::storage::lm_db::lm_db::LMDBClient;
use crate::frontends::api::grpc_server::grpc_server::GRPCServer;
use crate::logger::global::AppLogger;

use crate::clients::clique::client::CliqueClient;
use crate::clients::csv::{ client::CSVClient, types::CSVClientConfig };

use crate::tasks::clique::task::CliqueTask;
use crate::tasks::csv_poc::task::CSVPOCTask;

use crate::config::dotenv::Config;
=======
use proto_buf::indexer::{
	indexer_server::{Indexer, IndexerServer},
	IndexerEvent, Query,
};
use std::{
	error::Error,
	time::{SystemTime, UNIX_EPOCH},
};
use tokio::sync::mpsc::channel;
use tokio_stream::wrappers::ReceiverStream;
use tonic::{transport::Server, Request, Response, Status};

const FOLLOW_MOCK: &str = "{
    \"id\": \"did:pkh:90f8bf6a479f320ead074411a4b0e7944ea8c9c2\",
    \"is_trustworthy\": true,
    \"scope\": \"Reviewer\",
    \"sig\": [
        0,
        [165, 27, 231, 102, 0, 210, 165, 235, 176, 250, 84, 181, 240, 246, 182, 135, 85, 181, 106, 145, 41, 107, 207, 81, 49, 37, 133, 183, 171, 151, 67, 67],
        [116, 33, 248, 224, 110, 187, 80, 139, 81, 22, 199, 37, 68, 255, 180, 55, 159, 59, 232, 70, 206, 232, 38, 165, 54, 233, 19, 31, 57, 139, 186, 54]
    ]
}";

struct IndexerService;

#[tonic::async_trait]
impl Indexer for IndexerService {
	type SubscribeStream = ReceiverStream<Result<IndexerEvent, Status>>;
	async fn subscribe(
		&self, request: Request<Query>,
	) -> Result<Response<Self::SubscribeStream>, Status> {
		let inner = request.into_inner();

		let start = SystemTime::now();
		let current_secs = start.duration_since(UNIX_EPOCH).expect("Time went backwards").as_secs();

		let (tx, rx) = channel(1);
		tokio::spawn(async move {
			for i in inner.offset..inner.offset + inner.count {
				let event = IndexerEvent {
					id: i,
					schema_id: 1,
					schema_value: FOLLOW_MOCK.to_string(),
					timestamp: current_secs,
				};
				tx.send(Ok(event)).await.unwrap();
			}
		});

		Ok(Response::new(ReceiverStream::new(rx)))
	}
}
>>>>>>> 45fedb93

#[tokio::main]
async fn main() {
    //-> Result<(), Box<dyn Error>> {
    let config = Config::from_env();

    let logger_config = config.logger_config.clone();
    let logger: AppLogger = AppLogger::new(logger_config);
    logger.init_global_default();

    // avoid sensitive data leak!
    info!("\n{:#?}", config);

    let lm_db_config = config.lm_db_config;
    let db = LMDBClient::new(lm_db_config);

    let csv_client_config = CSVClientConfig {
        // path: "./assets/csv/mock.csv".to_string(),
        path: "./scripts/generate_mock_attestations/output.csv".to_string(),
    };
    let csv_client = CSVClient::new(csv_client_config);
    let csv_poc_task = CSVPOCTask::new(csv_client);

    let mut task_service = TaskService::new(Box::new(csv_poc_task), Box::new(db.clone()));

    let client_config = config.evm_indexer_config.clone();
    let client = CliqueClient::new(client_config);

    let clique_task_config = config.evm_indexer_config;
    let clique_task = CliqueTask::new(clique_task_config, client);

    // let mut task_service = TaskService::new(Box::new(clique_task), Box::new(db));
    // task_service.run().await;

    let grpc_server_config = config.grpc_server_config;
    let mut server = GRPCServer::new(grpc_server_config, task_service);
    server.serve().await;
}<|MERGE_RESOLUTION|>--- conflicted
+++ resolved
@@ -1,114 +1,59 @@
-<<<<<<< HEAD
+mod clients;
 mod config;
+mod frontends;
 mod logger;
-mod clients;
+mod storage;
 mod tasks;
-mod storage;
-mod frontends;
 
-use tracing::{ info };
+use tracing::info;
 
-use crate::tasks::service::TaskService;
-use crate::storage::lm_db::lm_db::LMDBClient;
 use crate::frontends::api::grpc_server::grpc_server::GRPCServer;
 use crate::logger::global::AppLogger;
+use crate::storage::lm_db::lm_db::LMDBClient;
+use crate::tasks::service::TaskService;
 
 use crate::clients::clique::client::CliqueClient;
-use crate::clients::csv::{ client::CSVClient, types::CSVClientConfig };
+use crate::clients::csv::{client::CSVClient, types::CSVClientConfig};
 
 use crate::tasks::clique::task::CliqueTask;
 use crate::tasks::csv_poc::task::CSVPOCTask;
 
 use crate::config::dotenv::Config;
-=======
-use proto_buf::indexer::{
-	indexer_server::{Indexer, IndexerServer},
-	IndexerEvent, Query,
-};
-use std::{
-	error::Error,
-	time::{SystemTime, UNIX_EPOCH},
-};
-use tokio::sync::mpsc::channel;
-use tokio_stream::wrappers::ReceiverStream;
-use tonic::{transport::Server, Request, Response, Status};
-
-const FOLLOW_MOCK: &str = "{
-    \"id\": \"did:pkh:90f8bf6a479f320ead074411a4b0e7944ea8c9c2\",
-    \"is_trustworthy\": true,
-    \"scope\": \"Reviewer\",
-    \"sig\": [
-        0,
-        [165, 27, 231, 102, 0, 210, 165, 235, 176, 250, 84, 181, 240, 246, 182, 135, 85, 181, 106, 145, 41, 107, 207, 81, 49, 37, 133, 183, 171, 151, 67, 67],
-        [116, 33, 248, 224, 110, 187, 80, 139, 81, 22, 199, 37, 68, 255, 180, 55, 159, 59, 232, 70, 206, 232, 38, 165, 54, 233, 19, 31, 57, 139, 186, 54]
-    ]
-}";
-
-struct IndexerService;
-
-#[tonic::async_trait]
-impl Indexer for IndexerService {
-	type SubscribeStream = ReceiverStream<Result<IndexerEvent, Status>>;
-	async fn subscribe(
-		&self, request: Request<Query>,
-	) -> Result<Response<Self::SubscribeStream>, Status> {
-		let inner = request.into_inner();
-
-		let start = SystemTime::now();
-		let current_secs = start.duration_since(UNIX_EPOCH).expect("Time went backwards").as_secs();
-
-		let (tx, rx) = channel(1);
-		tokio::spawn(async move {
-			for i in inner.offset..inner.offset + inner.count {
-				let event = IndexerEvent {
-					id: i,
-					schema_id: 1,
-					schema_value: FOLLOW_MOCK.to_string(),
-					timestamp: current_secs,
-				};
-				tx.send(Ok(event)).await.unwrap();
-			}
-		});
-
-		Ok(Response::new(ReceiverStream::new(rx)))
-	}
-}
->>>>>>> 45fedb93
 
 #[tokio::main]
 async fn main() {
-    //-> Result<(), Box<dyn Error>> {
-    let config = Config::from_env();
+	//-> Result<(), Box<dyn Error>> {
+	let config = Config::from_env();
 
-    let logger_config = config.logger_config.clone();
-    let logger: AppLogger = AppLogger::new(logger_config);
-    logger.init_global_default();
+	let logger_config = config.logger_config.clone();
+	let logger: AppLogger = AppLogger::new(logger_config);
+	logger.init_global_default();
 
-    // avoid sensitive data leak!
-    info!("\n{:#?}", config);
+	// avoid sensitive data leak!
+	info!("\n{:#?}", config);
 
-    let lm_db_config = config.lm_db_config;
-    let db = LMDBClient::new(lm_db_config);
+	let lm_db_config = config.lm_db_config;
+	let db = LMDBClient::new(lm_db_config);
 
-    let csv_client_config = CSVClientConfig {
-        // path: "./assets/csv/mock.csv".to_string(),
-        path: "./scripts/generate_mock_attestations/output.csv".to_string(),
-    };
-    let csv_client = CSVClient::new(csv_client_config);
-    let csv_poc_task = CSVPOCTask::new(csv_client);
+	let csv_client_config = CSVClientConfig {
+		// path: "./assets/csv/mock.csv".to_string(),
+		path: "./scripts/generate_mock_attestations/output.csv".to_string(),
+	};
+	let csv_client = CSVClient::new(csv_client_config);
+	let csv_poc_task = CSVPOCTask::new(csv_client);
 
-    let mut task_service = TaskService::new(Box::new(csv_poc_task), Box::new(db.clone()));
+	let mut task_service = TaskService::new(Box::new(csv_poc_task), Box::new(db.clone()));
 
-    let client_config = config.evm_indexer_config.clone();
-    let client = CliqueClient::new(client_config);
+	let client_config = config.evm_indexer_config.clone();
+	let client = CliqueClient::new(client_config);
 
-    let clique_task_config = config.evm_indexer_config;
-    let clique_task = CliqueTask::new(clique_task_config, client);
+	let clique_task_config = config.evm_indexer_config;
+	let clique_task = CliqueTask::new(clique_task_config, client);
 
-    // let mut task_service = TaskService::new(Box::new(clique_task), Box::new(db));
-    // task_service.run().await;
+	// let mut task_service = TaskService::new(Box::new(clique_task), Box::new(db));
+	// task_service.run().await;
 
-    let grpc_server_config = config.grpc_server_config;
-    let mut server = GRPCServer::new(grpc_server_config, task_service);
-    server.serve().await;
+	let grpc_server_config = config.grpc_server_config;
+	let mut server = GRPCServer::new(grpc_server_config, task_service);
+	server.serve().await;
 }