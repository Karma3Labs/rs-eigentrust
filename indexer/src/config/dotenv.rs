use crate::clients::clique::types::EVMIndexerConfig;
use crate::frontends::api::grpc_server::types::GRPCServerConfig;
use crate::storage::lm_db::types::LMDBClientConfig;
use crate::clients::metamask_connector::types::MetamaskConnectorClientConfig;
use dotenv::dotenv;
use std::env;
use tracing::Level;

// types to components
#[derive(Clone, Debug)]
pub struct LoggerConfig {
    pub logger_level: Level,
}

#[derive(Debug)]
pub struct Config {
    pub evm_indexer_config: EVMIndexerConfig,
    pub logger_config: LoggerConfig,
    pub grpc_server_config: GRPCServerConfig,
    pub lm_db_config: LMDBClientConfig,
    pub metamask_connector_client_config: MetamaskConnectorClientConfig,
}

fn parse_level_from_string(level: &str) -> Option<Level> {
    match level.to_lowercase().as_str() {
        "trace" => Some(Level::TRACE),
        "debug" => Some(Level::DEBUG),
        "info" => Some(Level::INFO),
        "warn" => Some(Level::WARN),
        "error" => Some(Level::ERROR),
        _ => None,
    }
}

// todo break down to entities
impl Config {
    pub fn from_env() -> Self {
        dotenv().ok();

        let rpc_url = env
            ::var("CLIQUE_EVM_INDEXER_RPC_URL")
            .expect("CLIQUE_EVM_INDEXER_RPC_URL not found in .env");

<<<<<<< HEAD
        let from_block = env
            ::var("CLIQUE_EVM_INDEXER_FROM_BLOCK")
            .expect("CLIQUE_EVM_INDEXER_FROM_BLOCK not found in .env")
            .parse::<u64>()
            .unwrap_or_else(|_| 0);
=======
		let from_block = env::var("CLIQUE_EVM_INDEXER_FROM_BLOCK")
			.expect("CLIQUE_EVM_INDEXER_FROM_BLOCK not found in .env")
			.parse::<u64>()
			.unwrap_or(0);
>>>>>>> ceabd900

        let master_registry_contract = env
            ::var("CLIQUE_EVM_INDEXER_MASTER_REGISTRY_ADDRESS")
            .expect("CLIQUE_EVM_INDEXER_MASTER_REGISTRY_ADDRESS not found in .env");

        let logger_level_str = env::var("LOGGER_LEVEL").unwrap_or("info".to_string());
        let logger_level = parse_level_from_string(&logger_level_str).unwrap();

        let lm_db_path = env::var("LMDB_PATH").unwrap_or("./db".to_string());
        let metamask_api_url = env::var("METAMASK_API_URL").unwrap_or("".to_string());

        let grpc_server_port: u16 = env
            ::var("GRPC_SERVER_PORT")
            .unwrap_or((50050).to_string())
            .parse::<u16>()
            .unwrap();

        let evm_indexer_config = EVMIndexerConfig { rpc_url, from_block, master_registry_contract };

        let logger_config = LoggerConfig { logger_level };

        let grpc_server_config = GRPCServerConfig { port: grpc_server_port };

        let metamask_connector_client_config = MetamaskConnectorClientConfig {
            url: metamask_api_url,
        };

        let lm_db_config = LMDBClientConfig {
            path: lm_db_path,
            db_name: "indexer".to_string(),
            max_dbs: 3000,
            map_size: 10 * 1024 * 1024,
        };

        Config {
            evm_indexer_config,
            logger_config,
            grpc_server_config,
            lm_db_config,
            metamask_connector_client_config,
        }
    }
}<|MERGE_RESOLUTION|>--- conflicted
+++ resolved
@@ -1,7 +1,7 @@
 use crate::clients::clique::types::EVMIndexerConfig;
+use crate::clients::metamask_connector::types::MetamaskConnectorClientConfig;
 use crate::frontends::api::grpc_server::types::GRPCServerConfig;
 use crate::storage::lm_db::types::LMDBClientConfig;
-use crate::clients::metamask_connector::types::MetamaskConnectorClientConfig;
 use dotenv::dotenv;
 use std::env;
 use tracing::Level;
@@ -9,90 +9,76 @@
 // types to components
 #[derive(Clone, Debug)]
 pub struct LoggerConfig {
-    pub logger_level: Level,
+	pub logger_level: Level,
 }
 
 #[derive(Debug)]
 pub struct Config {
-    pub evm_indexer_config: EVMIndexerConfig,
-    pub logger_config: LoggerConfig,
-    pub grpc_server_config: GRPCServerConfig,
-    pub lm_db_config: LMDBClientConfig,
-    pub metamask_connector_client_config: MetamaskConnectorClientConfig,
+	pub evm_indexer_config: EVMIndexerConfig,
+	pub logger_config: LoggerConfig,
+	pub grpc_server_config: GRPCServerConfig,
+	pub lm_db_config: LMDBClientConfig,
+	pub metamask_connector_client_config: MetamaskConnectorClientConfig,
 }
 
 fn parse_level_from_string(level: &str) -> Option<Level> {
-    match level.to_lowercase().as_str() {
-        "trace" => Some(Level::TRACE),
-        "debug" => Some(Level::DEBUG),
-        "info" => Some(Level::INFO),
-        "warn" => Some(Level::WARN),
-        "error" => Some(Level::ERROR),
-        _ => None,
-    }
+	match level.to_lowercase().as_str() {
+		"trace" => Some(Level::TRACE),
+		"debug" => Some(Level::DEBUG),
+		"info" => Some(Level::INFO),
+		"warn" => Some(Level::WARN),
+		"error" => Some(Level::ERROR),
+		_ => None,
+	}
 }
 
 // todo break down to entities
 impl Config {
-    pub fn from_env() -> Self {
-        dotenv().ok();
+	pub fn from_env() -> Self {
+		dotenv().ok();
 
-        let rpc_url = env
-            ::var("CLIQUE_EVM_INDEXER_RPC_URL")
-            .expect("CLIQUE_EVM_INDEXER_RPC_URL not found in .env");
+		let rpc_url = env::var("CLIQUE_EVM_INDEXER_RPC_URL")
+			.expect("CLIQUE_EVM_INDEXER_RPC_URL not found in .env");
 
-<<<<<<< HEAD
-        let from_block = env
-            ::var("CLIQUE_EVM_INDEXER_FROM_BLOCK")
-            .expect("CLIQUE_EVM_INDEXER_FROM_BLOCK not found in .env")
-            .parse::<u64>()
-            .unwrap_or_else(|_| 0);
-=======
 		let from_block = env::var("CLIQUE_EVM_INDEXER_FROM_BLOCK")
 			.expect("CLIQUE_EVM_INDEXER_FROM_BLOCK not found in .env")
 			.parse::<u64>()
 			.unwrap_or(0);
->>>>>>> ceabd900
 
-        let master_registry_contract = env
-            ::var("CLIQUE_EVM_INDEXER_MASTER_REGISTRY_ADDRESS")
-            .expect("CLIQUE_EVM_INDEXER_MASTER_REGISTRY_ADDRESS not found in .env");
+		let master_registry_contract = env::var("CLIQUE_EVM_INDEXER_MASTER_REGISTRY_ADDRESS")
+			.expect("CLIQUE_EVM_INDEXER_MASTER_REGISTRY_ADDRESS not found in .env");
 
-        let logger_level_str = env::var("LOGGER_LEVEL").unwrap_or("info".to_string());
-        let logger_level = parse_level_from_string(&logger_level_str).unwrap();
+		let logger_level_str = env::var("LOGGER_LEVEL").unwrap_or("info".to_string());
+		let logger_level = parse_level_from_string(&logger_level_str).unwrap();
 
-        let lm_db_path = env::var("LMDB_PATH").unwrap_or("./db".to_string());
-        let metamask_api_url = env::var("METAMASK_API_URL").unwrap_or("".to_string());
+		let lm_db_path = env::var("LMDB_PATH").unwrap_or("./db".to_string());
+		let metamask_api_url = env::var("METAMASK_API_URL").unwrap_or("".to_string());
 
-        let grpc_server_port: u16 = env
-            ::var("GRPC_SERVER_PORT")
-            .unwrap_or((50050).to_string())
-            .parse::<u16>()
-            .unwrap();
+		let grpc_server_port: u16 =
+			env::var("GRPC_SERVER_PORT").unwrap_or((50050).to_string()).parse::<u16>().unwrap();
 
-        let evm_indexer_config = EVMIndexerConfig { rpc_url, from_block, master_registry_contract };
+		let evm_indexer_config = EVMIndexerConfig { rpc_url, from_block, master_registry_contract };
 
-        let logger_config = LoggerConfig { logger_level };
+		let logger_config = LoggerConfig { logger_level };
 
-        let grpc_server_config = GRPCServerConfig { port: grpc_server_port };
+		let grpc_server_config = GRPCServerConfig { port: grpc_server_port };
 
-        let metamask_connector_client_config = MetamaskConnectorClientConfig {
-            url: metamask_api_url,
-        };
+		let metamask_connector_client_config =
+			MetamaskConnectorClientConfig { url: metamask_api_url };
 
-        let lm_db_config = LMDBClientConfig {
-            path: lm_db_path,
-            db_name: "indexer".to_string(),
-            max_dbs: 3000,
-            map_size: 10 * 1024 * 1024,
-        };
+		let lm_db_config = LMDBClientConfig {
+			path: lm_db_path,
+			db_name: "indexer".to_string(),
+			max_dbs: 3000,
+			map_size: 10 * 1024 * 1024,
+		};
 
-        Config {
-            evm_indexer_config,
-            logger_config,
-            grpc_server_config,
-            lm_db_config,
-            metamask_connector_client_config,
-        }
-    }
+		Config {
+			evm_indexer_config,
+			logger_config,
+			grpc_server_config,
+			lm_db_config,
+			metamask_connector_client_config,
+		}
+	}
 }