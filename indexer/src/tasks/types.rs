--- conflicted
+++ resolved
@@ -1,12 +1,8 @@
 use std::time::Duration;
 
-<<<<<<< HEAD
-// todo better layer separation rename to TaskTrait
-=======
 use serde::{Deserialize, Serialize};
 
-// todo better layer separation
->>>>>>> 2ac4b152
+// todo better layer separation rename to TaskTrait
 #[tonic::async_trait]
 pub trait TaskTrait {
 	// todo offset and limit are tmp args for POC, remove after
