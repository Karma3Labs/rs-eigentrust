use tracing::{debug, info};

use std::time::Duration;

use digest::Digest;
use hex;
use serde::{Deserialize, Serialize};
use serde_json;
use sha3::Sha3_256;

pub use crate::clients::types::EVMLogsClient;
// todo change to EVMLogsClient, make threadsafe
pub use crate::clients::clique::client::CliqueClient;
pub use crate::clients::clique::types::EVMIndexerConfig;

pub use crate::tasks::types::{BaseTask, BaseTaskState, TaskResponse};

#[derive(Clone, Debug, Serialize, Deserialize)]
pub struct CliqueTaskState {
	from_block: u64,
	range: u64,
	global: BaseTaskState,
}

pub struct CliqueTask {
	config: EVMIndexerConfig,
	// todo tmp, remove pub
	pub client: CliqueClient,
	state: CliqueTaskState,
}

impl CliqueTask {
	pub fn new(config: EVMIndexerConfig, client: CliqueClient) -> Self {
		// todo restore prev state
		let from_block = config.from_block;
		let range = 100;

		let global = BaseTaskState { is_synced: false, is_finished: false, records_total: 0 };

		let state = CliqueTaskState { from_block, range, global };

		debug!("Clique task created");
		CliqueTask { config, client, state }
	}

	fn update_state(&mut self, new_state: CliqueTaskState) {
		self.state = new_state;
	}
}

#[tonic::async_trait]
impl BaseTask for CliqueTask {
	async fn run(&mut self, _offset: Option<u64>, _limit: Option<u64>) -> Vec<TaskResponse> {
		info!(
			"Indexing logs in [{}..{}] block range",
			self.state.from_block,
			self.state.from_block + self.state.range - 1
		);

		// todo
		let _ = self.client.query(Some(self.state.from_block), Some(self.state.range)).await;

		let logs = vec![String::from("Hello")];

		if !logs.is_empty() {
			info!("Found {:?} log records", logs.len());
		}

		// todo set to actual last synced block
		let from_block_new = self.state.from_block + self.state.range;

		let new_state = CliqueTaskState {
			from_block: from_block_new,
			global: self.state.global.clone(),
			..self.state
		};

		self.update_state(new_state);

		let res: Vec<TaskResponse> = Vec::new();
		res
	}

	fn get_sleep_interval(&self) -> Duration {
		// todo interval if reaches the latest onchain block
		Duration::from_secs(0)
<<<<<<< HEAD
	}

	fn get_state(&self) -> BaseTaskState {
		self.state.global.clone()
=======
>>>>>>> ceabd900
	}

	// todo use chain id instead of rpc url
	fn get_id(&self) -> String {
		let data = format!(
			"{}{}",
			self.config.rpc_url, self.config.master_registry_contract
		);
		let mut hasher = Sha3_256::new();
		hasher.update(data.as_bytes());
		let byte_vector = hasher.finalize().to_vec();
		let hash = hex::encode(byte_vector);

		let id = format!("{}{}", "clique:", hash);
		id
	}

	fn get_is_finished(&self) -> bool {
		self.state.global.is_finished
	}

	fn get_state_dump(&self) -> String {
		serde_json::to_string(&self.state).expect("Failed to serialize to JSON")
	}
}<|MERGE_RESOLUTION|>--- conflicted
+++ resolved
@@ -84,13 +84,6 @@
 	fn get_sleep_interval(&self) -> Duration {
 		// todo interval if reaches the latest onchain block
 		Duration::from_secs(0)
-<<<<<<< HEAD
-	}
-
-	fn get_state(&self) -> BaseTaskState {
-		self.state.global.clone()
-=======
->>>>>>> ceabd900
 	}
 
 	// todo use chain id instead of rpc url
@@ -108,6 +101,10 @@
 		id
 	}
 
+	fn get_state(&self) -> BaseTaskState {
+		self.state.global.clone()
+	}
+
 	fn get_is_finished(&self) -> bool {
 		self.state.global.is_finished
 	}
