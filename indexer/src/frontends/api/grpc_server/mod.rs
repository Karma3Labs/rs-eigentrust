use crate::frontends::api::grpc_server::types::GRPCServerConfig;
<<<<<<< HEAD
use crate::tasks::cache::CacheService;
use crate::tasks::service::TaskService;
use proto_buf::indexer::indexer_server::{Indexer, IndexerServer};
use proto_buf::indexer::{IndexerEvent, Query};
use std::error::Error;
use std::path::PathBuf;
use std::time::{SystemTime, UNIX_EPOCH};
=======
use crate::tasks::service::{TaskResponse, TaskService};
use proto_buf::indexer::indexer_server::{Indexer, IndexerServer};
use proto_buf::indexer::{IndexerEvent, Query};
use std::cmp;
use std::error::Error;
use std::time::SystemTime;
>>>>>>> ceabd900
use tokio::sync::mpsc::channel;
use tokio_stream::wrappers::ReceiverStream;
use tonic::transport::Server;
use tonic::{Request, Response, Status};
use tracing::info;

<<<<<<< HEAD
pub mod client;
pub mod types;

pub struct IndexerService {
	cache_file_path: PathBuf,
=======
pub mod types;

pub struct IndexerService {
	data: Vec<TaskResponse>,
>>>>>>> ceabd900
}

pub struct GRPCServer {
	config: GRPCServerConfig,
	task_service: TaskService,
}

impl IndexerService {
<<<<<<< HEAD
	fn new(cache_file_path: PathBuf) -> Self {
		IndexerService { cache_file_path }
	}
}

const CSV_COLUMN_INDEX_DATA: usize = 3;
const CSV_COLUMN_SCHEMA_ID: usize = 2;
const CSV_COLUMN_INDEX_TIMESTAMP: usize = 1;
const CSV_COLUMN_INDEX_ID: usize = 0;

=======
	fn new(data: Vec<TaskResponse>) -> Self {
		IndexerService { data }
	}
}

>>>>>>> ceabd900
#[tonic::async_trait]
impl Indexer for IndexerService {
	type SubscribeStream = ReceiverStream<Result<IndexerEvent, Status>>;

	async fn subscribe(
		&self, request: Request<Query>,
	) -> Result<Response<Self::SubscribeStream>, Status> {
		let inner = request.into_inner();

<<<<<<< HEAD
		let start = SystemTime::now();
		let _current_secs =
			start.duration_since(UNIX_EPOCH).expect("Time went backwards").as_secs();

		let offset = inner.offset;
		let limit = inner.count;

		let cache_file_path = self.cache_file_path.clone().to_string_lossy().into_owned();

		let (tx, rx) = channel(128);
		tokio::spawn(async move {
			let records = CacheService::read(
				cache_file_path.into(),
				offset.try_into().unwrap(),
				limit.try_into().unwrap(),
			)
			.await;

			// todo also move to cache layer
			for (_index, record) in records.iter().enumerate() {
				let r = record.as_ref().unwrap();
				let event = IndexerEvent {
					id: r.get(CSV_COLUMN_INDEX_ID).unwrap().parse::<u32>().unwrap_or(0),
					schema_id: r.get(CSV_COLUMN_SCHEMA_ID).unwrap().parse::<u32>().unwrap_or(0),
					schema_value: r.get(CSV_COLUMN_INDEX_DATA).unwrap().to_string(),
					timestamp: r
						.get(CSV_COLUMN_INDEX_TIMESTAMP)
						.unwrap()
						.parse::<u64>()
						.unwrap_or(0),
				};

=======
		let _start = SystemTime::now();
		// let current_secs = _start.duration_since(UNIX_EPOCH).expect("Time went backwards").as_secs();
		let limit = cmp::min(
			inner.offset + inner.count,
			self.data.len().try_into().unwrap(),
		);

		let data = self.data.clone();

		let (tx, rx) = channel(4);
		tokio::spawn(async move {
			for i in inner.offset..limit {
				let index: usize = i as usize;

				let record = data[index].clone();

				let event = IndexerEvent {
					id: i + 1,
					schema_id: record.schema_id as u32,
					schema_value: record.data,
					timestamp: record.timestamp.parse::<u64>().unwrap(),
				};
>>>>>>> ceabd900
				tx.send(Ok(event)).await.unwrap();
			}
		});

		Ok(Response::new(ReceiverStream::new(rx)))
	}
}

impl GRPCServer {
	pub fn new(config: GRPCServerConfig, task_service: TaskService) -> Self {
		GRPCServer { config, task_service }
	}

	pub async fn serve(&mut self) -> Result<(), Box<dyn Error>> {
<<<<<<< HEAD
		let address = format!("{}{}", "[::1]:", self.config.port.to_string()).parse()?;
		info!("GRPC server is starting at {}", address);

		// todo task id only
		let cache_file_path = self.task_service.cache.get_file_path();
		println!("{:?}", cache_file_path);
		let indexer_server = IndexerServer::new(IndexerService::new(cache_file_path));

		tokio::spawn(async move {
			let _ = Server::builder().add_service(indexer_server).serve(address).await;
		});

		// todo don't need to launch in server
		self.task_service.run().await;
=======
		let address = format!("{}{}", "[::1]:", self.config.port).parse()?;
		info!("GRPC server is starting at {}", address);
		self.task_service.run().await;

		// todo
		let data = self.task_service.get_chunk(0, 10000).await;

		let indexer_server = IndexerServer::new(IndexerService::new(data));
		Server::builder().add_service(indexer_server).serve(address).await?;
>>>>>>> ceabd900

		Ok(())
	}
}<|MERGE_RESOLUTION|>--- conflicted
+++ resolved
@@ -1,38 +1,25 @@
-use crate::frontends::api::grpc_server::types::GRPCServerConfig;
-<<<<<<< HEAD
-use crate::tasks::cache::CacheService;
-use crate::tasks::service::TaskService;
-use proto_buf::indexer::indexer_server::{Indexer, IndexerServer};
-use proto_buf::indexer::{IndexerEvent, Query};
 use std::error::Error;
 use std::path::PathBuf;
 use std::time::{SystemTime, UNIX_EPOCH};
-=======
-use crate::tasks::service::{TaskResponse, TaskService};
-use proto_buf::indexer::indexer_server::{Indexer, IndexerServer};
-use proto_buf::indexer::{IndexerEvent, Query};
-use std::cmp;
-use std::error::Error;
-use std::time::SystemTime;
->>>>>>> ceabd900
+
 use tokio::sync::mpsc::channel;
 use tokio_stream::wrappers::ReceiverStream;
 use tonic::transport::Server;
 use tonic::{Request, Response, Status};
 use tracing::info;
 
-<<<<<<< HEAD
+use proto_buf::indexer::indexer_server::{Indexer, IndexerServer};
+use proto_buf::indexer::{IndexerEvent, Query};
+
+use crate::frontends::api::grpc_server::types::GRPCServerConfig;
+use crate::tasks::cache::CacheService;
+use crate::tasks::service::TaskService;
+
 pub mod client;
 pub mod types;
 
 pub struct IndexerService {
 	cache_file_path: PathBuf,
-=======
-pub mod types;
-
-pub struct IndexerService {
-	data: Vec<TaskResponse>,
->>>>>>> ceabd900
 }
 
 pub struct GRPCServer {
@@ -41,7 +28,6 @@
 }
 
 impl IndexerService {
-<<<<<<< HEAD
 	fn new(cache_file_path: PathBuf) -> Self {
 		IndexerService { cache_file_path }
 	}
@@ -52,13 +38,6 @@
 const CSV_COLUMN_INDEX_TIMESTAMP: usize = 1;
 const CSV_COLUMN_INDEX_ID: usize = 0;
 
-=======
-	fn new(data: Vec<TaskResponse>) -> Self {
-		IndexerService { data }
-	}
-}
-
->>>>>>> ceabd900
 #[tonic::async_trait]
 impl Indexer for IndexerService {
 	type SubscribeStream = ReceiverStream<Result<IndexerEvent, Status>>;
@@ -68,7 +47,6 @@
 	) -> Result<Response<Self::SubscribeStream>, Status> {
 		let inner = request.into_inner();
 
-<<<<<<< HEAD
 		let start = SystemTime::now();
 		let _current_secs =
 			start.duration_since(UNIX_EPOCH).expect("Time went backwards").as_secs();
@@ -101,30 +79,6 @@
 						.unwrap_or(0),
 				};
 
-=======
-		let _start = SystemTime::now();
-		// let current_secs = _start.duration_since(UNIX_EPOCH).expect("Time went backwards").as_secs();
-		let limit = cmp::min(
-			inner.offset + inner.count,
-			self.data.len().try_into().unwrap(),
-		);
-
-		let data = self.data.clone();
-
-		let (tx, rx) = channel(4);
-		tokio::spawn(async move {
-			for i in inner.offset..limit {
-				let index: usize = i as usize;
-
-				let record = data[index].clone();
-
-				let event = IndexerEvent {
-					id: i + 1,
-					schema_id: record.schema_id as u32,
-					schema_value: record.data,
-					timestamp: record.timestamp.parse::<u64>().unwrap(),
-				};
->>>>>>> ceabd900
 				tx.send(Ok(event)).await.unwrap();
 			}
 		});
@@ -139,8 +93,7 @@
 	}
 
 	pub async fn serve(&mut self) -> Result<(), Box<dyn Error>> {
-<<<<<<< HEAD
-		let address = format!("{}{}", "[::1]:", self.config.port.to_string()).parse()?;
+		let address = format!("{}{}", "[::1]:", self.config.port).parse()?;
 		info!("GRPC server is starting at {}", address);
 
 		// todo task id only
@@ -154,17 +107,6 @@
 
 		// todo don't need to launch in server
 		self.task_service.run().await;
-=======
-		let address = format!("{}{}", "[::1]:", self.config.port).parse()?;
-		info!("GRPC server is starting at {}", address);
-		self.task_service.run().await;
-
-		// todo
-		let data = self.task_service.get_chunk(0, 10000).await;
-
-		let indexer_server = IndexerServer::new(IndexerService::new(data));
-		Server::builder().add_service(indexer_server).serve(address).await?;
->>>>>>> ceabd900
 
 		Ok(())
 	}
