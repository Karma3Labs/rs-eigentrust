--- conflicted
+++ resolved
@@ -34,7 +34,6 @@
 
 #[tonic::async_trait]
 impl Indexer for IndexerService {
-<<<<<<< HEAD
 	type SubscribeStream = ReceiverStream<Result<IndexerEvent, Status>>;
 
 	async fn subscribe(
@@ -83,64 +82,10 @@
 		self.task_service.run().await;
 
 		let data = self.task_service.get_chunk(0, 10000).await;
+
 		let indexer_server = IndexerServer::new(IndexerService::new(data));
 		Server::builder().add_service(indexer_server).serve(address).await?;
 
 		Ok(())
 	}
-=======
-    type SubscribeStream = ReceiverStream<Result<IndexerEvent, Status>>;
-
-    async fn subscribe(
-        &self,
-        request: Request<Query>
-    ) -> Result<Response<Self::SubscribeStream>, Status> {
-        let inner = request.into_inner();
-
-        let start = SystemTime::now();
-        let current_secs = start.duration_since(UNIX_EPOCH).expect("Time went backwards").as_secs();
-
-        let data = self.data.clone();
-
-        let (tx, rx) = channel(1);
-        tokio::spawn(async move {
-            let limit = cmp::min(inner.offset + inner.count, data.len().try_into().unwrap());
-
-            for i in inner.offset..limit {
-                let index: usize = i as usize;
-
-                let record = data[index].clone();
-
-                let event = IndexerEvent {
-                    id: i + 1,
-                    schema_id: record.schema_id as u32,
-                    schema_value: record.data,
-                    timestamp: current_secs,
-                };
-                tx.send(Ok(event)).await.unwrap();
-            }
-        });
-
-        Ok(Response::new(ReceiverStream::new(rx)))
-    }
-}
-
-impl GRPCServer {
-    pub fn new(config: GRPCServerConfig, task_service: TaskService) -> Self {
-        GRPCServer { config, task_service }
-    }
-
-    pub async fn serve(&mut self) -> Result<(), Box<dyn Error>> {
-        let address = format!("{}{}", "[::1]:", self.config.port.to_string()).parse()?;
-        info!("GRPC server is starting at {}", address);
-        self.task_service.run().await;
-
-        let data = self.task_service.get_chunk(0, 10000).await;
-
-        let indexer_server = IndexerServer::new(IndexerService::new(data));
-        Server::builder().add_service(indexer_server).serve(address).await?;
-
-        Ok(())
-    }
->>>>>>> 8d42f326
 }