use tracing::info;

use proto_buf::indexer::{
	indexer_server::{Indexer, IndexerServer},
	IndexerEvent, Query,
};
use std::{
	error::Error,
	time::{SystemTime, UNIX_EPOCH},
};
use tokio::sync::mpsc::channel;
use tokio_stream::wrappers::ReceiverStream;
use tonic::{transport::Server, Request, Response, Status};

use super::types::GRPCServerConfig;
use crate::tasks::service::TaskService;
use crate::tasks::types::TaskResponse;
use std::cmp;
use std::sync::{Arc, Mutex};

pub struct IndexerService {
	data: Vec<TaskResponse>,
}
pub struct GRPCServer {
	config: GRPCServerConfig,
	task_service: TaskService,
}

impl IndexerService {
	fn new(data: Vec<TaskResponse>) -> Self {
		IndexerService { data }
	}
}

#[tonic::async_trait]
impl Indexer for IndexerService {
<<<<<<< HEAD
	type SubscribeStream = ReceiverStream<Result<IndexerEvent, Status>>;

	async fn subscribe(
		&self, request: Request<Query>,
	) -> Result<Response<Self::SubscribeStream>, Status> {
		let inner = request.into_inner();

		let start = SystemTime::now();
		let current_secs = start.duration_since(UNIX_EPOCH).expect("Time went backwards").as_secs();

		let (tx, rx) = channel(1);
		// tokio::spawn(async move {
		let limit = cmp::min(
			inner.offset + inner.count,
			self.data.len().try_into().unwrap(),
		);

		for i in inner.offset..limit {
			let index: usize = i as usize;

			let record = self.data[index].clone();
			println!("{:?}", record);

			let event = IndexerEvent {
				id: i + 1,
				schema_id: record.schema_id as u32,
				schema_value: record.data,
				timestamp: current_secs,
			};
			tx.send(Ok(event)).await.unwrap();
		}
		//});

		Ok(Response::new(ReceiverStream::new(rx)))
	}
=======
    type SubscribeStream = ReceiverStream<Result<IndexerEvent, Status>>;

    async fn subscribe(
        &self,
        request: Request<Query>
    ) -> Result<Response<Self::SubscribeStream>, Status> {
        let inner = request.into_inner();

        let start = SystemTime::now();
        let current_secs = start.duration_since(UNIX_EPOCH).expect("Time went backwards").as_secs();

        let (tx, rx) = channel(1);
        // tokio::spawn(async move {
        let limit = cmp::min(inner.offset + inner.count, self.data.len().try_into().unwrap());

        for i in inner.offset..limit {
            let index: usize = i as usize;

            let record = self.data[index].clone();

            let event = IndexerEvent {
                id: i + 1,
                schema_id: record.schema_id as u32,
                schema_value: record.data,
                timestamp: current_secs,
            };
            tx.send(Ok(event)).await.unwrap();
        }
        //});

        Ok(Response::new(ReceiverStream::new(rx)))
    }
>>>>>>> 6f938f4b
}

impl GRPCServer {
	pub fn new(config: GRPCServerConfig, task_service: TaskService) -> Self {
		GRPCServer { config, task_service }
	}

	pub async fn serve(&mut self) -> Result<(), Box<dyn Error>> {
		let address = format!("{}{}", "[::1]:", self.config.port.to_string()).parse()?;
		info!("GRPC server is starting at {}", address);
		self.task_service.run().await;

<<<<<<< HEAD
		let data = self.task_service.get_chunk(0, 10000).await;
		let indexer_server = IndexerServer::new(IndexerService::new(data));
		Server::builder().add_service(indexer_server).serve(address).await?;
=======
        let data = self.task_service.get_chunk(0, 10000).await;
        
        let indexer_server = IndexerServer::new(IndexerService::new(data));
        Server::builder().add_service(indexer_server).serve(address).await?;
>>>>>>> 6f938f4b

		Ok(())
	}
}<|MERGE_RESOLUTION|>--- conflicted
+++ resolved
@@ -34,7 +34,6 @@
 
 #[tonic::async_trait]
 impl Indexer for IndexerService {
-<<<<<<< HEAD
 	type SubscribeStream = ReceiverStream<Result<IndexerEvent, Status>>;
 
 	async fn subscribe(
@@ -56,7 +55,6 @@
 			let index: usize = i as usize;
 
 			let record = self.data[index].clone();
-			println!("{:?}", record);
 
 			let event = IndexerEvent {
 				id: i + 1,
@@ -70,40 +68,6 @@
 
 		Ok(Response::new(ReceiverStream::new(rx)))
 	}
-=======
-    type SubscribeStream = ReceiverStream<Result<IndexerEvent, Status>>;
-
-    async fn subscribe(
-        &self,
-        request: Request<Query>
-    ) -> Result<Response<Self::SubscribeStream>, Status> {
-        let inner = request.into_inner();
-
-        let start = SystemTime::now();
-        let current_secs = start.duration_since(UNIX_EPOCH).expect("Time went backwards").as_secs();
-
-        let (tx, rx) = channel(1);
-        // tokio::spawn(async move {
-        let limit = cmp::min(inner.offset + inner.count, self.data.len().try_into().unwrap());
-
-        for i in inner.offset..limit {
-            let index: usize = i as usize;
-
-            let record = self.data[index].clone();
-
-            let event = IndexerEvent {
-                id: i + 1,
-                schema_id: record.schema_id as u32,
-                schema_value: record.data,
-                timestamp: current_secs,
-            };
-            tx.send(Ok(event)).await.unwrap();
-        }
-        //});
-
-        Ok(Response::new(ReceiverStream::new(rx)))
-    }
->>>>>>> 6f938f4b
 }
 
 impl GRPCServer {
@@ -116,16 +80,9 @@
 		info!("GRPC server is starting at {}", address);
 		self.task_service.run().await;
 
-<<<<<<< HEAD
 		let data = self.task_service.get_chunk(0, 10000).await;
 		let indexer_server = IndexerServer::new(IndexerService::new(data));
 		Server::builder().add_service(indexer_server).serve(address).await?;
-=======
-        let data = self.task_service.get_chunk(0, 10000).await;
-        
-        let indexer_server = IndexerServer::new(IndexerService::new(data));
-        Server::builder().add_service(indexer_server).serve(address).await?;
->>>>>>> 6f938f4b
 
 		Ok(())
 	}
