--- conflicted
+++ resolved
@@ -1,11 +1,6 @@
-<<<<<<< HEAD
 use crate::storage::types::KVStorageTrait;
 
-=======
-use crate::storage::types::BaseKVStorage;
-
 #[derive(Default)]
->>>>>>> ceabd900
 pub struct MockDBClient;
 
 #[allow(unused)]
@@ -15,11 +10,7 @@
 	}
 }
 
-<<<<<<< HEAD
 impl KVStorageTrait for MockDBClient {
-=======
-impl BaseKVStorage for MockDBClient {
->>>>>>> ceabd900
 	fn put(&self, _key: &str, _value: &str) -> heed::Result<()> {
 		Ok(())
 	}
