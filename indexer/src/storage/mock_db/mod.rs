--- conflicted
+++ resolved
@@ -6,11 +6,7 @@
 #[allow(unused)]
 impl MockDBClient {
 	pub fn new() -> Self {
-<<<<<<< HEAD
-		Self {}
-=======
 		MockDBClient {}
->>>>>>> ceabd900
 	}
 }
 
