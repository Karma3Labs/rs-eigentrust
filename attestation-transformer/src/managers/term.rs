--- conflicted
+++ resolved
@@ -64,20 +64,12 @@
 	use itertools::Itertools;
 	use rocksdb::{Options, DB};
 
-<<<<<<< HEAD
-	use crate::{
-		managers::term::TermManager,
-		schemas::Domain,
-		term::{Term, TermForm},
-	};
-=======
 	use proto_buf::transformer::{TermBatch, TermObject};
 
 	use crate::schemas::Domain;
-	use crate::term::Term;
+	use crate::term::{Term, TermForm};
 
 	use super::*;
->>>>>>> 6647bfa3
 
 	#[test]
 	fn should_write_read_term() {
