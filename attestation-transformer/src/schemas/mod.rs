--- conflicted
+++ resolved
@@ -93,13 +93,8 @@
 }
 
 impl From<Domain> for u8 {
-<<<<<<< HEAD
-	fn from(domain: Domain) -> u8 {
-		match domain {
-=======
 	fn from(value: Domain) -> Self {
 		match value {
->>>>>>> ceabd900
 			Domain::Honesty => 0,
 			Domain::SoftwareDevelopment => 1,
 			Domain::SoftwareSecurity => 2,
@@ -108,13 +103,8 @@
 }
 
 impl From<Domain> for u32 {
-<<<<<<< HEAD
-	fn from(domain: Domain) -> u32 {
-		match domain {
-=======
 	fn from(value: Domain) -> Self {
 		match value {
->>>>>>> ceabd900
 			Domain::Honesty => 0,
 			Domain::SoftwareDevelopment => 1,
 			Domain::SoftwareSecurity => 2,
