--- conflicted
+++ resolved
@@ -1,6 +1,5 @@
+use crate::error::AttTrError;
 use proto_buf::transformer::{Form, TermObject};
-
-use crate::{did::Did, error::AttTrError};
 
 #[derive(Debug, Clone, PartialEq, Eq)]
 enum TermForm {
@@ -112,19 +111,6 @@
 	}
 }
 
-<<<<<<< HEAD
-=======
-pub trait Validation {
-	fn validate(&self) -> Result<(PublicKey, Did), AttTrError>;
-}
-
-pub trait IntoTerm: Validation {
-	const DOMAIN: u32;
-
-	fn into_term(self) -> Result<Term, AttTrError>;
-}
-
->>>>>>> 45fedb93
 #[cfg(test)]
 mod test {
 	use super::{Term, TermForm};
