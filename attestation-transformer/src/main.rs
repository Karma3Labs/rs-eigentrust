use std::error::Error;

use clap::Parser as ClapParser;
use futures::stream::iter;
use rocksdb::{Options, DB};
use serde_json::from_str;
use tonic::transport::Endpoint;
use tonic::{transport::Server, Request, Response, Status};

use error::AttTrError;
use managers::checkpoint::CheckpointManager;
use managers::term::TermManager;
use proto_buf::combiner::linear_combiner_client::LinearCombinerClient;
use proto_buf::indexer::indexer_client::IndexerClient;
use proto_buf::indexer::{IndexerEvent, Query};
use proto_buf::transformer::transformer_server::{Transformer, TransformerServer};
use proto_buf::transformer::{EventBatch, EventResult, TermBatch, TermResult};
use schemas::trust::TrustSchema;
use schemas::{IntoTerm, SchemaType};
use term::Term;

<<<<<<< HEAD
=======
use tonic::transport::Channel;
use tonic::{transport::Server, Request, Response, Status};

>>>>>>> ceabd900
pub mod did;
pub mod error;
pub mod managers;
pub mod schemas;
pub mod term;
pub mod utils;

const MAX_TERM_BATCH_SIZE: u32 = 1000;
const ATTESTATION_SOURCE_ADDRESS: &str = "0x1";
const AUDIT_APPROVE_SCHEMA_ID: &str = "0x2";
const AUDIT_DISAPPROVE_SCHEMA_ID: &str = "0x3";
const STATUS_SCHEMA_ID: &str = "0x4";

#[derive(Debug)]
struct TransformerService {
	indexer_endpoint: Endpoint,
	lt_endpoint: Endpoint,
	db_url: String,
}

impl TransformerService {
	fn new(
		indexer_endpoint: Endpoint, lt_endpoint: Endpoint, db_url: &str,
	) -> Result<Self, AttTrError> {
		let mut opts = Options::default();
		opts.create_missing_column_families(true);
		opts.create_if_missing(true);
		let db =
			DB::open_cf(&opts, db_url, vec!["checkpoint", "term"]).map_err(AttTrError::DbError)?;
		CheckpointManager::init(&db)?;

		Ok(Self { indexer_endpoint, lt_endpoint, db_url: db_url.to_string() })
	}

	fn parse_event(event: IndexerEvent) -> Result<Vec<Term>, AttTrError> {
		let schema_id = event.schema_id;
		let schema_type = SchemaType::from(schema_id);
		let terms = match schema_type {
			SchemaType::SecurityCredential => {
<<<<<<< HEAD
				// TODO: Uncooment when security reports are included in LT
				// let parsed_att: SecurityReportSchema =
				// 	from_str(&event.schema_value).map_err(|e| AttTrError::SerdeError(e))?;
				// parsed_att.into_term(event.timestamp)?
				Vec::new()
			},
			SchemaType::StatusCredential => {
				// TODO: Uncooment when snaps are included in LT
				// let parsed_att: StatusSchema =
				// 	from_str(&event.schema_value).map_err(|e| AttTrError::SerdeError(e))?;
				// parsed_att.into_term(event.timestamp)?
				Vec::new()
=======
				let parsed_att: SecurityReportSchema =
					from_str(&event.schema_value).map_err(AttTrError::SerdeError)?;
				parsed_att.into_term(event.timestamp)?
			},
			SchemaType::StatusCredential => {
				let parsed_att: StatusSchema =
					from_str(&event.schema_value).map_err(AttTrError::SerdeError)?;
				parsed_att.into_term(event.timestamp)?
>>>>>>> ceabd900
			},
			SchemaType::TrustCredential => {
				let parsed_att: TrustSchema =
					from_str(&event.schema_value).map_err(AttTrError::SerdeError)?;
				parsed_att.into_term(event.timestamp)?
			},
		};

		Ok(terms)
	}
}

#[tonic::async_trait]
impl Transformer for TransformerService {
	async fn sync_indexer(
		&self, req: Request<EventBatch>,
	) -> Result<Response<EventResult>, Status> {
		let event_batch = req.into_inner();
		if event_batch.size == 0 {
			return Err(Status::invalid_argument("Invalid `size`."));
		}

		let db = DB::open_cf(
			&Options::default(),
			&self.db_url,
			vec!["term", "checkpoint"],
		)
		.map_err(|e| Status::internal(format!("Internal error: {}", e)))?;

		let (ch_offset, ct_offset) =
			CheckpointManager::read_checkpoint(&db).map_err(|e| e.into_status())?;

		let indexer_query = Query {
			source_address: ATTESTATION_SOURCE_ADDRESS.to_owned(),
			schema_id: vec![
				AUDIT_APPROVE_SCHEMA_ID.to_owned(),
				AUDIT_DISAPPROVE_SCHEMA_ID.to_owned(),
				STATUS_SCHEMA_ID.to_owned(),
			],
			offset: ch_offset,
			count: event_batch.size,
		};

		let mut client = IndexerClient::connect(self.indexer_endpoint.clone())
			.await
			.map_err(|e| Status::from_error(Box::new(e)))?;
		let mut response = client.subscribe(indexer_query).await?.into_inner();

		let mut terms = Vec::new();
		// ResponseStream
		while let Ok(Some(res)) = response.message().await {
			let parsed_terms = Self::parse_event(res).map_err(|e| e.into_status())?;
			terms.push(parsed_terms);
		}
		println!("Received num events: {}", terms.len());
		println!("Received terms: {:#?}", terms);

		let num_new_term_groups =
			u32::try_from(terms.len()).map_err(|_| AttTrError::SerialisationError.into_status())?;
		let new_checkpoint = ch_offset + num_new_term_groups;

		let (new_count, indexed_terms) = TermManager::get_indexed_terms(ct_offset, terms)
			.map_err(|_| AttTrError::SerialisationError.into_status())?;

		println!("Received num terms: {}", new_count);

		TermManager::write_terms(&db, indexed_terms).map_err(|e| e.into_status())?;
		CheckpointManager::write_checkpoint(&db, new_checkpoint, new_count)
			.map_err(|e| e.into_status())?;

		let event_result = EventResult { num_terms: new_count - ct_offset, total_count: new_count };
		Ok(Response::new(event_result))
	}

	async fn term_stream(
		&self, request: Request<TermBatch>,
	) -> Result<Response<TermResult>, Status> {
		let inner = request.into_inner();
		if inner.size > MAX_TERM_BATCH_SIZE {
			return Err(Status::invalid_argument(format!(
				"Batch size too big. Max size: {}",
				MAX_TERM_BATCH_SIZE
			)));
		}

		let db = DB::open_cf(
			&Options::default(),
			&self.db_url,
			vec!["term", "checkpoint"],
		)
		.map_err(|e| Status::internal(format!("Internal error: {}", e)))?;

		let terms = TermManager::read_terms(&db, inner).map_err(|e| e.into_status())?;
		let num_terms = terms.len();

		let mut client = LinearCombinerClient::connect(self.lt_endpoint.clone())
			.await
			.map_err(|e| Status::from_error(Box::new(e)))?;
		client.sync_transformer(Request::new(iter(terms))).await?;

		let term_size =
			u32::try_from(num_terms).map_err(|_| AttTrError::SerialisationError.into_status())?;
		let res = TermResult { size: term_size };

		Ok(Response::new(res))
	}
}

#[derive(ClapParser)]
struct Args {
	/// Database (storage) directory.
	#[arg(long, default_value = "att-tr-storage")]
	db_dir: String,

	/// gRPC server listen address.
	#[arg(long, default_value = "[::1]:50051")]
	listen_address: std::net::SocketAddr,

	/// Indexer gRPC endpoint.
	#[arg(long, value_name = "URL", default_value = "http://[::1]:50050")]
	indexer_grpc: Endpoint,

	/// Linear combiner gRPC endpoint.
	#[arg(long, value_name = "URL", default_value = "http://[::1]:50052")]
	linear_combiner_grpc: Endpoint,
}

#[tokio::main]
async fn main() -> Result<(), Box<dyn Error>> {
	let args = Args::parse();
	let tr_service =
		TransformerService::new(args.indexer_grpc, args.linear_combiner_grpc, &args.db_dir)?;

	Server::builder()
		.add_service(TransformerServer::new(tr_service))
		.serve(args.listen_address)
		.await?;
	Ok(())
}

#[cfg(test)]
mod test {
	use secp256k1::rand::thread_rng;
	use secp256k1::{generate_keypair, Message, Secp256k1, SecretKey};
	use serde_json::to_string;
	use sha3::{Digest, Keccak256};

	use proto_buf::indexer::IndexerEvent;

	use crate::did::{Did, Schema};
	use crate::schemas::status::{CredentialSubject, CurrentStatus, StatusSchema};
	use crate::schemas::trust::{
		CredentialSubject as CredentialSubjectTrust, DomainTrust, TrustSchema,
	};
	use crate::schemas::{Domain, Proof};
	use crate::TransformerService;
	// use crate::term::{Term, TermForm};
	use crate::utils::address_from_ecdsa_key;

	impl StatusSchema {
		pub fn generate(id: String, current_status: CurrentStatus) -> Self {
			let did = Did::parse_snap(id.clone()).unwrap();
			let mut keccak = Keccak256::default();
			keccak.update([did.schema.into()]);
			keccak.update(&did.key);
			keccak.update([current_status.clone().into()]);
			let digest = keccak.finalize();

			let message = Message::from_digest_slice(digest.as_ref()).unwrap();

			let rng = &mut thread_rng();
			let (sk, pk) = generate_keypair(rng);
			let secp = Secp256k1::new();
			let res = secp.sign_ecdsa_recoverable(&message, &sk);
			let (rec_id, sig_bytes) = res.serialize_compact();
			let rec_id_i32 = rec_id.to_i32();

			let mut bytes = Vec::new();
			bytes.extend_from_slice(&sig_bytes);
			bytes.push(rec_id_i32.to_le_bytes()[0]);
			let encoded_sig = hex::encode(bytes);

			let kind = "StatusCredential".to_string();
			let addr = address_from_ecdsa_key(&pk);
			let issuer = format!("did:pkh:eth:0x{}", hex::encode(addr));
			let cs = CredentialSubject::new(id, current_status, None);
			let proof = Proof::new(encoded_sig);

			StatusSchema::new(kind, issuer, cs, proof)
		}

		pub fn generate_from_sk(id: String, current_status: CurrentStatus, sk: SecretKey) -> Self {
			let did = Did::parse_snap(id.clone()).unwrap();
			let mut keccak = Keccak256::default();
			keccak.update([did.schema.into()]);
			keccak.update(&did.key);
			keccak.update([current_status.clone().into()]);
			let digest = keccak.finalize();

			let message = Message::from_digest_slice(digest.as_ref()).unwrap();

			let secp = Secp256k1::new();
			let pk = sk.public_key(&secp);

			let res = secp.sign_ecdsa_recoverable(&message, &sk);
			let (rec_id, sig_bytes) = res.serialize_compact();
			let rec_id_i32 = rec_id.to_i32();

			let mut bytes = Vec::new();
			bytes.extend_from_slice(&sig_bytes);
			bytes.push(rec_id_i32.to_le_bytes()[0]);
			let encoded_sig = hex::encode(bytes);

			let kind = "StatusCredential".to_string();
			let addr = address_from_ecdsa_key(&pk);
			let issuer = format!("did:pkh:eth:0x{}", hex::encode(addr));
			let cs = CredentialSubject::new(id, current_status, None);
			let proof = Proof::new(encoded_sig);

			StatusSchema::new(kind, issuer, cs, proof)
		}

		pub fn generate_from_sk_string(
			id: String, current_status: CurrentStatus, sk_string: String,
		) -> Self {
			let did = Did::parse_snap(id.clone()).unwrap();
			let mut keccak = Keccak256::default();
			keccak.update([did.schema.into()]);
			keccak.update(&did.key);
			keccak.update([current_status.clone().into()]);
			let digest = keccak.finalize();

			let message = Message::from_digest_slice(digest.as_ref()).unwrap();

			let secp = Secp256k1::new();
			let sk_bytes = hex::decode(sk_string).unwrap();
			let sk = SecretKey::from_slice(&sk_bytes).unwrap();
			let pk = sk.public_key(&secp);

			let res = secp.sign_ecdsa_recoverable(&message, &sk);
			let (rec_id, sig_bytes) = res.serialize_compact();
			let rec_id_i32 = rec_id.to_i32();

			let mut bytes = Vec::new();
			bytes.extend_from_slice(&sig_bytes);
			bytes.push(rec_id_i32.to_le_bytes()[0]);
			let encoded_sig = hex::encode(bytes);

			let kind = "StatusCredential".to_string();
			let addr = address_from_ecdsa_key(&pk);
			let issuer = format!("did:pkh:eth:0x{}", hex::encode(addr));
			let cs = CredentialSubject::new(id, current_status, None);
			let proof = Proof::new(encoded_sig);

			StatusSchema::new(kind, issuer, cs, proof)
		}
	}

	impl TrustSchema {
		pub fn generate_from_sk(did_string: String, trust_arc: DomainTrust, sk: SecretKey) -> Self {
			let did = Did::parse_pkh_eth(did_string.clone()).unwrap();

			let mut keccak = Keccak256::default();
			keccak.update([did.schema.into()]);
			keccak.update(&did.key);
			keccak.update([trust_arc.scope.clone().into()]);
			// keccak.update(&trust_arc.level.to_be_bytes());

			let digest = keccak.finalize();

			let message = Message::from_digest_slice(digest.as_ref()).unwrap();

			let secp = Secp256k1::new();
			let pk = sk.public_key(&secp);

			let res = secp.sign_ecdsa_recoverable(&message, &sk);
			let (rec_id, sig_bytes) = res.serialize_compact();
			let rec_id = rec_id.to_i32().to_le_bytes()[0];

			let mut bytes = Vec::new();
			bytes.extend_from_slice(&sig_bytes);
			bytes.push(rec_id);
			let sig_string = hex::encode(bytes);

			let kind = "TrustCredential".to_string();
			let addr = address_from_ecdsa_key(&pk);
			let issuer = format!("did:pkh:eth:0x{}", hex::encode(addr));
			let cs = CredentialSubjectTrust::new(did_string, vec![trust_arc]);
			let proof = Proof::new(sig_string);

			TrustSchema::new(kind, issuer, cs, proof)
		}

		pub fn generate_from_sk_string(
			did_string: String, trust_arc: DomainTrust, sk_string: String,
		) -> Self {
			let did = Did::parse_pkh_eth(did_string.clone()).unwrap();

			let mut keccak = Keccak256::default();
			keccak.update([did.schema.into()]);
			keccak.update(&did.key);
			keccak.update([trust_arc.scope.clone().into()]);
			// keccak.update(&trust_arc.level.to_be_bytes());

			let digest = keccak.finalize();

			let message = Message::from_digest_slice(digest.as_ref()).unwrap();

			let secp = Secp256k1::new();
			let sk_bytes = hex::decode(sk_string).unwrap();
			let sk = SecretKey::from_slice(&sk_bytes).unwrap();
			let pk = sk.public_key(&secp);

			let res = secp.sign_ecdsa_recoverable(&message, &sk);
			let (rec_id, sig_bytes) = res.serialize_compact();
			let rec_id = rec_id.to_i32().to_le_bytes()[0];

			let mut bytes = Vec::new();
			bytes.extend_from_slice(&sig_bytes);
			bytes.push(rec_id);
			let sig_string = hex::encode(bytes);

			let kind = "TrustCredential".to_string();
			let addr = address_from_ecdsa_key(&pk);
			let issuer = format!("did:pkh:eth:0x{}", hex::encode(addr));
			let cs = CredentialSubjectTrust::new(did_string, vec![trust_arc]);
			let proof = Proof::new(sig_string);

			TrustSchema::new(kind, issuer, cs, proof)
		}
	}

	// TODO(ek): Reinstate with an instance of TrustSchema,
	//   or when we re-enable StatusSchema for security reports.
	// #[test]
	// fn should_parse_event() {
	// 	let recipient = "snap://0x90f8bf6a479f320ead074411a4b0e7944ea8c9c2".to_owned();
	// 	let status_schema = StatusSchema::generate(recipient.clone(), CurrentStatus::Endorsed);
	// 	let timestamp = 2397848;
	// 	let indexed_event = IndexerEvent {
	// 		id: 0,
	// 		schema_id: 1,
	// 		schema_value: to_string(&status_schema).unwrap(),
	// 		timestamp,
	// 	};
	// 	let terms = TransformerService::parse_event(indexed_event).unwrap();
	// 	assert_eq!(
	// 		terms,
	// 		vec![Term::new(
	// 			status_schema.get_issuer(),
	// 			recipient,
	// 			50.,
	// 			Domain::SoftwareSecurity.into(),
	// 			TermForm::Trust,
	// 			timestamp,
	// 		)]
	// 	)
	// }

	#[test]
	fn generate_functional_test_schemas() {
		let x_sk = "7f6f2ccdb23f2abb7b69278e947c01c6160a31cf02c19d06d0f6e5ab1d768b95".to_owned();
		let x = "did:pkh:eth:0xa9572220348b1080264e81c0779f77c144790cd6".to_owned();

		let y_sk = "117be1de549d1d4322c4711f11efa0c5137903124f85fc37c761ffc91ace30cb".to_owned();
		let y = "did:pkh:eth:0xba9090181312bd0e40254a3dc29841980dd392d2".to_owned();

		let z_sk = "ac7f0d9eaea4d4bf5438b887e34d0cf87e7f98d97da70eff001850487b2cae23".to_owned();
		let z = "did:pkh:eth:0x9a2954b87d8745df0b1010291c51d68ae9269d43".to_owned();

		let p_sk = "bbb7d40b7bb8e41c550696fdef78fff6f013bb34627ba50ca2d63b6e84cffa6c".to_owned();
		let _p = "did:pkh:eth:0x651a3c584f4c71b54c50ea73f41b936845ab4fdf".to_owned();

		let q_sk = "9a32e1a6638ce87528a3f0303c7a9cecba4ed5fef0551f3afd1c7865bc66308f".to_owned();
		let _q = "did:pkh:eth:0x138aaabbc2ad61f8ea7f2d4155cc7323f26f8775".to_owned();

		let s1 = "snap://0x90f8bf6a479f320ead074411a4b0e7944ea8c9c2".to_owned();
		let s2 = "snap://0x90f8bf6a479f320ead074411a4b0e7944ea8c9c1".to_owned();

		// Trust
		// p => x - Trust Credential - Honesty - trust
		// x => z - Trust credential - Honesty - trust
		// p => x - Trust Credential - Software security - trust
		// q => y - Trust Credential - Software security - trust
		// p => s1 - Status Credential - Endorse
		// q => s2 - Status Credential - Endorse
		// x => s1 - Status Credential - Endorse

		let p_x1 = TrustSchema::generate_from_sk_string(
			x.clone(),
			DomainTrust::new(Domain::Honesty, 1., Vec::new()),
			p_sk.clone(),
		);
		let x_z = TrustSchema::generate_from_sk_string(
			z.clone(),
			DomainTrust::new(Domain::Honesty, 1., Vec::new()),
			x_sk.clone(),
		);

		let p_x2 = TrustSchema::generate_from_sk_string(
			x.clone(),
			DomainTrust::new(Domain::SoftwareSecurity, 1., Vec::new()),
			p_sk.clone(),
		);
		let q_y = TrustSchema::generate_from_sk_string(
			y.clone(),
			DomainTrust::new(Domain::SoftwareSecurity, 1., Vec::new()),
			q_sk.clone(),
		);

		let q_s2 = StatusSchema::generate_from_sk_string(
			s2.clone(),
			CurrentStatus::Endorsed,
			q_sk.clone(),
		);
		let p_s1 = StatusSchema::generate_from_sk_string(
			s1.clone(),
			CurrentStatus::Endorsed,
			p_sk.clone(),
		);
		let x_s1 = StatusSchema::generate_from_sk_string(
			s2.clone(),
			CurrentStatus::Endorsed,
			x_sk.clone(),
		);

		// Distrust
		// p => y - Trust Credential - Honest - distrust
		// q => x - Trust Credential - Software security - distrust
		// y => z - Trust Credential - Software security - distrust
		// y => s2 - Status Credential - Dispute
		// z => s1 - Status Credential - Dispute
		// z => s2 - Status Credential - Dispute
		let p_y = TrustSchema::generate_from_sk_string(
			y.clone(),
			DomainTrust::new(Domain::Honesty, -1., Vec::new()),
			p_sk.clone(),
		);
		let q_x = TrustSchema::generate_from_sk_string(
			x.clone(),
			DomainTrust::new(Domain::SoftwareSecurity, -1., Vec::new()),
			q_sk.clone(),
		);
		let y_z = TrustSchema::generate_from_sk_string(
			z.clone(),
			DomainTrust::new(Domain::SoftwareSecurity, -1., Vec::new()),
			y_sk.clone(),
		);

		let y_s2 = StatusSchema::generate_from_sk_string(
			s2.clone(),
			CurrentStatus::Disputed,
			y_sk.clone(),
		);
		let z_s1 = StatusSchema::generate_from_sk_string(
			s1.clone(),
			CurrentStatus::Disputed,
			z_sk.clone(),
		);
		let z_s2 = StatusSchema::generate_from_sk_string(
			s2.clone(),
			CurrentStatus::Disputed,
			z_sk.clone(),
		);

		let trust_arcs = [p_x1, p_x2, q_y, x_z, p_y, q_x, y_z];
		let status_arcs = [q_s2, p_s1, x_s1, y_s2, z_s1, z_s2];

		println!("num attestations: {}", trust_arcs.len() + status_arcs.len());

		let mut timestamp = 2397848;
		let mut id = 1;
		let trust_schema_id = 2;
		let status_schema_id = 1;

		println!("id;timestamp;schema_id;schema_value");

		for schema_value in trust_arcs {
			// Validate event
			let indexed_event = IndexerEvent {
				id,
				schema_id: trust_schema_id,
				schema_value: to_string(&schema_value).unwrap(),
				timestamp,
			};
			let _ = TransformerService::parse_event(indexed_event).unwrap();

			let string = [
				id.to_string(),
				timestamp.to_string(),
				trust_schema_id.to_string(),
				to_string(&schema_value).unwrap(),
			]
			.join(";");
			println!("{}", string);

			timestamp += 1000;
			id += 1;
		}

		for schema_value in status_arcs {
			// Validate event
			let indexed_event = IndexerEvent {
				id,
				schema_id: status_schema_id,
				schema_value: to_string(&schema_value).unwrap(),
				timestamp,
			};
			let _ = TransformerService::parse_event(indexed_event).unwrap();

			let string = [
				id.to_string(),
				timestamp.to_string(),
				status_schema_id.to_string(),
				to_string(&schema_value).unwrap(),
			]
			.join(";");
			println!("{}", string);

			timestamp += 1000;
			id += 1;
		}
	}

	#[test]
	fn generate_sybil_attack_test_schemas() {
		let x_sk = "7f6f2ccdb23f2abb7b69278e947c01c6160a31cf02c19d06d0f6e5ab1d768b95".to_owned();
		let x = "did:pkh:eth:0xa9572220348b1080264e81c0779f77c144790cd6".to_owned();

		let y_sk = "117be1de549d1d4322c4711f11efa0c5137903124f85fc37c761ffc91ace30cb".to_owned();
		let y = "did:pkh:eth:0xba9090181312bd0e40254a3dc29841980dd392d2".to_owned();

		let z_sk = "ac7f0d9eaea4d4bf5438b887e34d0cf87e7f98d97da70eff001850487b2cae23".to_owned();
		let z = "did:pkh:eth:0x9a2954b87d8745df0b1010291c51d68ae9269d43".to_owned();

		let p_sk = "bbb7d40b7bb8e41c550696fdef78fff6f013bb34627ba50ca2d63b6e84cffa6c".to_owned();
		let p = "did:pkh:eth:0x651a3c584f4c71b54c50ea73f41b936845ab4fdf".to_owned();

		let q_sk = "9a32e1a6638ce87528a3f0303c7a9cecba4ed5fef0551f3afd1c7865bc66308f".to_owned();
		let _q = "did:pkh:eth:0x138aaabbc2ad61f8ea7f2d4155cc7323f26f8775".to_owned();

		let s1 = "snap://0x90f8bf6a479f320ead074411a4b0e7944ea8c9c2".to_owned();
		let s2 = "snap://0x90f8bf6a479f320ead074411a4b0e7944ea8c9c1".to_owned();

		// Trust - Direct
		// x => y - Trust Credential - Software security - trust
		// x => z - Trust Credential - Software security - trust
		// y => x - Trust Credential - Software security - trust
		// y => z - Trust Credential - Software security - trust
		// z => x - Trust Credential - Software security - trust
		// z => y - Trust Credential - Software security - trust
		// q => y - Trust Credential - Software security - trust
		let x_y = TrustSchema::generate_from_sk_string(
			y.clone(),
			DomainTrust::new(Domain::SoftwareSecurity, 1., Vec::new()),
			x_sk.clone(),
		);
		let x_z = TrustSchema::generate_from_sk_string(
			z.clone(),
			DomainTrust::new(Domain::SoftwareSecurity, 1., Vec::new()),
			x_sk.clone(),
		);
		let y_x = TrustSchema::generate_from_sk_string(
			x.clone(),
			DomainTrust::new(Domain::SoftwareSecurity, 1., Vec::new()),
			y_sk.clone(),
		);
		let y_z = TrustSchema::generate_from_sk_string(
			z.clone(),
			DomainTrust::new(Domain::SoftwareSecurity, 1., Vec::new()),
			y_sk.clone(),
		);
		let z_x = TrustSchema::generate_from_sk_string(
			x.clone(),
			DomainTrust::new(Domain::SoftwareSecurity, 1., Vec::new()),
			z_sk.clone(),
		);
		let z_y = TrustSchema::generate_from_sk_string(
			y.clone(),
			DomainTrust::new(Domain::SoftwareSecurity, 1., Vec::new()),
			z_sk.clone(),
		);
		let q_y = TrustSchema::generate_from_sk_string(
			y.clone(),
			DomainTrust::new(Domain::SoftwareSecurity, 1., Vec::new()),
			q_sk.clone(),
		);

		// Trust - Snap
		// x => s1 - Status Credential - Endorse
		// y => s1 - Status Credential - Endorse
		// z => s1 - Status Credential - Endorse
		// p => s2 - Status Credential - Endorse
		// q => s2 - Status Credential - Endorse
		let x_s1 = StatusSchema::generate_from_sk_string(
			s1.clone(),
			CurrentStatus::Endorsed,
			x_sk.clone(),
		);
		let y_s1 = StatusSchema::generate_from_sk_string(
			s1.clone(),
			CurrentStatus::Endorsed,
			y_sk.clone(),
		);
		let z_s1 = StatusSchema::generate_from_sk_string(
			s1.clone(),
			CurrentStatus::Endorsed,
			z_sk.clone(),
		);
		let p_s2 = StatusSchema::generate_from_sk_string(
			s2.clone(),
			CurrentStatus::Endorsed,
			p_sk.clone(),
		);
		let q_s2 = StatusSchema::generate_from_sk_string(
			s2.clone(),
			CurrentStatus::Endorsed,
			q_sk.clone(),
		);

		// Distrust - Direct
		// p => x - Trust Credential - Software security - distrust
		// p => y - Trust Credential - Software security - distrust
		// p => z - Trust Credential - Software security - distrust
		// x => p - Trust Credential - Software security - distrust
		// y => p - Trust Credential - Software security - distrust
		// z => p - Trust Credential - Software security - distrust
		let p_x = TrustSchema::generate_from_sk_string(
			x.clone(),
			DomainTrust::new(Domain::SoftwareSecurity, -1., Vec::new()),
			p_sk.clone(),
		);
		let p_y = TrustSchema::generate_from_sk_string(
			y.clone(),
			DomainTrust::new(Domain::SoftwareSecurity, -1., Vec::new()),
			p_sk.clone(),
		);
		let p_z = TrustSchema::generate_from_sk_string(
			z.clone(),
			DomainTrust::new(Domain::SoftwareSecurity, -1., Vec::new()),
			p_sk.clone(),
		);
		let x_p = TrustSchema::generate_from_sk_string(
			p.clone(),
			DomainTrust::new(Domain::SoftwareSecurity, -1., Vec::new()),
			x_sk.clone(),
		);
		let y_p = TrustSchema::generate_from_sk_string(
			p.clone(),
			DomainTrust::new(Domain::SoftwareSecurity, -1., Vec::new()),
			y_sk.clone(),
		);
		let z_p = TrustSchema::generate_from_sk_string(
			p.clone(),
			DomainTrust::new(Domain::SoftwareSecurity, -1., Vec::new()),
			z_sk.clone(),
		);

		// Distrust - Snap
		// p => s1 - Status Credential - Dispute
		// q => s1 - Status Credential - Dispute
		let p_s1 = StatusSchema::generate_from_sk_string(
			s1.clone(),
			CurrentStatus::Disputed,
			p_sk.clone(),
		);
		let q_s1 = StatusSchema::generate_from_sk_string(
			s1.clone(),
			CurrentStatus::Disputed,
			q_sk.clone(),
		);

		let trust_arcs = [x_y, x_z, y_x, y_z, z_x, z_y, q_y, p_x, p_y, p_z, x_p, y_p, z_p];
		let status_arcs = [x_s1, y_s1, z_s1, p_s2, q_s2, p_s1, q_s1];

		println!("num attestations: {}", trust_arcs.len() + status_arcs.len());

		let mut timestamp = 2397848;
		let mut id = 1;
		let trust_schema_id = 2;
		let status_schema_id = 1;

		println!("id;timestamp;schema_id;schema_value");

		for schema_value in trust_arcs {
			// Validate event
			let indexed_event = IndexerEvent {
				id,
				schema_id: trust_schema_id,
				schema_value: to_string(&schema_value).unwrap(),
				timestamp,
			};
			let _ = TransformerService::parse_event(indexed_event).unwrap();

			let string = [
				id.to_string(),
				timestamp.to_string(),
				trust_schema_id.to_string(),
				to_string(&schema_value).unwrap(),
			]
			.join(";");
			println!("{}", string);

			timestamp += 1000;
			id += 1;
		}

		for schema_value in status_arcs {
			// Validate event
			let indexed_event = IndexerEvent {
				id,
				schema_id: status_schema_id,
				schema_value: to_string(&schema_value).unwrap(),
				timestamp,
			};
			let _ = TransformerService::parse_event(indexed_event).unwrap();

			let string = [
				id.to_string(),
				timestamp.to_string(),
				status_schema_id.to_string(),
				to_string(&schema_value).unwrap(),
			]
			.join(";");
			println!("{}", string);

			timestamp += 1000;
			id += 1;
		}
	}

	#[test]
	fn generate_sleeping_agent_attack_test_schemas() {
		let _x_sk = "7f6f2ccdb23f2abb7b69278e947c01c6160a31cf02c19d06d0f6e5ab1d768b95".to_owned();
		let x = "did:pkh:eth:0xa9572220348b1080264e81c0779f77c144790cd6".to_owned();

		let _y_sk = "117be1de549d1d4322c4711f11efa0c5137903124f85fc37c761ffc91ace30cb".to_owned();
		let y = "did:pkh:eth:0xba9090181312bd0e40254a3dc29841980dd392d2".to_owned();

		let z_sk = "ac7f0d9eaea4d4bf5438b887e34d0cf87e7f98d97da70eff001850487b2cae23".to_owned();
		let z = "did:pkh:eth:0x9a2954b87d8745df0b1010291c51d68ae9269d43".to_owned();

		let p_sk = "bbb7d40b7bb8e41c550696fdef78fff6f013bb34627ba50ca2d63b6e84cffa6c".to_owned();
		let p = "did:pkh:eth:0x651a3c584f4c71b54c50ea73f41b936845ab4fdf".to_owned();

		let q_sk = "9a32e1a6638ce87528a3f0303c7a9cecba4ed5fef0551f3afd1c7865bc66308f".to_owned();
		let q = "did:pkh:eth:0x138aaabbc2ad61f8ea7f2d4155cc7323f26f8775".to_owned();

		let s1 = "snap://0x90f8bf6a479f320ead074411a4b0e7944ea8c9c2".to_owned();
		let s2 = "snap://0x90f8bf6a479f320ead074411a4b0e7944ea8c9c1".to_owned();

		// Trust - Direct
		// P => Q - Trust Credential - Software security - trust
		// Q => P - Trust Credential - Software security - trust
		// P => Z - Trust Credential - Software security - trust
		// Q => Z - Trust Credential - Software security - trust
		let p_q = TrustSchema::generate_from_sk_string(
			q.clone(),
			DomainTrust::new(Domain::SoftwareSecurity, 1., Vec::new()),
			p_sk.clone(),
		);
		let q_p = TrustSchema::generate_from_sk_string(
			p.clone(),
			DomainTrust::new(Domain::SoftwareSecurity, 1., Vec::new()),
			q_sk.clone(),
		);
		let p_z = TrustSchema::generate_from_sk_string(
			z.clone(),
			DomainTrust::new(Domain::SoftwareSecurity, 1., Vec::new()),
			p_sk.clone(),
		);
		let q_z = TrustSchema::generate_from_sk_string(
			z.clone(),
			DomainTrust::new(Domain::SoftwareSecurity, 1., Vec::new()),
			q_sk.clone(),
		);

		// Trust - Snap
		// P => S2 - Status Credential - Endorse
		// Q => S2 - Status Credential - Endorse
		// Z => S2 - Status Credential - Endorse
		let p_s2 = StatusSchema::generate_from_sk_string(
			s2.clone(),
			CurrentStatus::Endorsed,
			p_sk.clone(),
		);
		let q_s2 = StatusSchema::generate_from_sk_string(
			s2.clone(),
			CurrentStatus::Endorsed,
			q_sk.clone(),
		);
		let z_s2 = StatusSchema::generate_from_sk_string(
			s2.clone(),
			CurrentStatus::Endorsed,
			z_sk.clone(),
		);

		// Distrust - Direct
		// P => X - Trust Credential - Software security - distrust
		// P => Y - Trust Credential - Software security - distrust
		// Q => X - Trust Credential - Software security - distrust
		// Q => Y - Trust Credential - Software security - distrust
		let p_x = TrustSchema::generate_from_sk_string(
			x.clone(),
			DomainTrust::new(Domain::SoftwareSecurity, -1., Vec::new()),
			p_sk.clone(),
		);
		let p_y = TrustSchema::generate_from_sk_string(
			y.clone(),
			DomainTrust::new(Domain::SoftwareSecurity, -1., Vec::new()),
			p_sk.clone(),
		);
		let q_x = TrustSchema::generate_from_sk_string(
			x.clone(),
			DomainTrust::new(Domain::SoftwareSecurity, -1., Vec::new()),
			q_sk.clone(),
		);
		let q_y = TrustSchema::generate_from_sk_string(
			y.clone(),
			DomainTrust::new(Domain::SoftwareSecurity, -1., Vec::new()),
			q_sk.clone(),
		);

		// Distrust - Snap
		// Z => S2 - Status Credential - Dispute
		let z_s2_override = StatusSchema::generate_from_sk_string(
			s2.clone(),
			CurrentStatus::Disputed,
			z_sk.clone(),
		);

		// Trust - Snap
		// Z => S1 - Status Credential - Endorse
		let z_s1 = StatusSchema::generate_from_sk_string(
			s1.clone(),
			CurrentStatus::Endorsed,
			z_sk.clone(),
		);

		// 1st round
		let trust_arcs = [p_q, q_p, p_z, q_z, p_x, p_y, q_x, q_y];
		let status_arcs_1st = [p_s2, q_s2, z_s2];
		// 2nd round
		let status_arcs_2nd = [z_s1, z_s2_override];

		println!(
			"num attestations: {}",
			trust_arcs.len() + status_arcs_1st.len() + status_arcs_2nd.len()
		);

		let mut timestamp = 2397848;
		let mut id = 1;
		let trust_schema_id = 2;
		let status_schema_id = 1;

		println!("id;timestamp;schema_id;schema_value");

		for schema_value in trust_arcs {
			// Validate event
			let indexed_event = IndexerEvent {
				id,
				schema_id: trust_schema_id,
				schema_value: to_string(&schema_value).unwrap(),
				timestamp,
			};
			let _ = TransformerService::parse_event(indexed_event).unwrap();

			let string = [
				id.to_string(),
				timestamp.to_string(),
				trust_schema_id.to_string(),
				to_string(&schema_value).unwrap(),
			]
			.join(";");
			println!("{}", string);

			timestamp += 1000;
			id += 1;
		}

		for schema_value in [status_arcs_1st.to_vec(), status_arcs_2nd.to_vec()].concat() {
			// Validate event
			let indexed_event = IndexerEvent {
				id,
				schema_id: status_schema_id,
				schema_value: to_string(&schema_value).unwrap(),
				timestamp,
			};
			let _ = TransformerService::parse_event(indexed_event).unwrap();

			let string = [
				id.to_string(),
				timestamp.to_string(),
				status_schema_id.to_string(),
				to_string(&schema_value).unwrap(),
			]
			.join(";");
			println!("{}", string);

			timestamp += 1000;
			id += 1;
		}
	}

	#[test]
	fn generate_100_sybils_test_schemas() {
		let s1 = "snap://0x90f8bf6a479f320ead074411a4b0e7944ea8c9c2".to_owned();
		let s2 = "snap://0x90f8bf6a479f320ead074411a4b0e7944ea8c9c1".to_owned();

		let num_trustees = 100;
		let rng = &mut thread_rng();
		let secp = Secp256k1::new();

		let mut trustees = Vec::new();
		let mut sks = Vec::new();
		trustees.push("did:pkh:eth:0x90f8bf6a479f320ead074411a4b0e7944ea8c9c5".to_string());

		let mut trust_credentials = Vec::new();
		let mut status_credentials = Vec::new();
		for _ in 0..num_trustees {
			let sk = SecretKey::new(rng);
			sks.push(sk);

			for trustee in &trustees {
				let trust_credential = TrustSchema::generate_from_sk(
					trustee.clone(),
					DomainTrust::new(Domain::SoftwareSecurity, -1., Vec::new()),
					sk,
				);
				trust_credentials.push(trust_credential);
			}

			let pk = sk.public_key(&secp);
			let addr = address_from_ecdsa_key(&pk);
			let did = Did::new(Schema::PkhEth, addr);
			let did_string: String = did.into();
			trustees.push(did_string);

			let endorsment_credential =
				StatusSchema::generate_from_sk(s1.clone(), CurrentStatus::Endorsed, sk);
			let dispute_credential =
				StatusSchema::generate_from_sk(s2.clone(), CurrentStatus::Disputed, sk);
			status_credentials.push(endorsment_credential);
			status_credentials.push(dispute_credential);
		}

		println!(
			"num attestations: {}",
			trust_credentials.len() + status_credentials.len()
		);

		let mut timestamp = 2397848;
		let mut id = 1;
		let trust_schema_id = 2;
		let status_schema_id = 1;

		println!("id;timestamp;schema_id;schema_value");

		for schema_value in trust_credentials {
			// Validate event
			let indexed_event = IndexerEvent {
				id,
				schema_id: trust_schema_id,
				schema_value: to_string(&schema_value).unwrap(),
				timestamp,
			};
			let _ = TransformerService::parse_event(indexed_event).unwrap();

			let string = [
				id.to_string(),
				timestamp.to_string(),
				trust_schema_id.to_string(),
				to_string(&schema_value).unwrap(),
			]
			.join(";");
			println!("{}", string);

			timestamp += 1000;
			id += 1;
		}

		for schema_value in status_credentials {
			// Validate event
			let indexed_event = IndexerEvent {
				id,
				schema_id: status_schema_id,
				schema_value: to_string(&schema_value).unwrap(),
				timestamp,
			};
			let _ = TransformerService::parse_event(indexed_event).unwrap();

			let string = [
				id.to_string(),
				timestamp.to_string(),
				status_schema_id.to_string(),
				to_string(&schema_value).unwrap(),
			]
			.join(";");
			println!("{}", string);

			timestamp += 1000;
			id += 1;
		}
	}
}<|MERGE_RESOLUTION|>--- conflicted
+++ resolved
@@ -19,12 +19,6 @@
 use schemas::{IntoTerm, SchemaType};
 use term::Term;
 
-<<<<<<< HEAD
-=======
-use tonic::transport::Channel;
-use tonic::{transport::Server, Request, Response, Status};
-
->>>>>>> ceabd900
 pub mod did;
 pub mod error;
 pub mod managers;
@@ -64,29 +58,18 @@
 		let schema_type = SchemaType::from(schema_id);
 		let terms = match schema_type {
 			SchemaType::SecurityCredential => {
-<<<<<<< HEAD
 				// TODO: Uncooment when security reports are included in LT
 				// let parsed_att: SecurityReportSchema =
-				// 	from_str(&event.schema_value).map_err(|e| AttTrError::SerdeError(e))?;
+				// 	from_str(&event.schema_value).map_err(AttTrError::SerdeError)?;
 				// parsed_att.into_term(event.timestamp)?
 				Vec::new()
 			},
 			SchemaType::StatusCredential => {
 				// TODO: Uncooment when snaps are included in LT
 				// let parsed_att: StatusSchema =
-				// 	from_str(&event.schema_value).map_err(|e| AttTrError::SerdeError(e))?;
+				// 	from_str(&event.schema_value).map_err(AttTrError::SerdeError)?;
 				// parsed_att.into_term(event.timestamp)?
 				Vec::new()
-=======
-				let parsed_att: SecurityReportSchema =
-					from_str(&event.schema_value).map_err(AttTrError::SerdeError)?;
-				parsed_att.into_term(event.timestamp)?
-			},
-			SchemaType::StatusCredential => {
-				let parsed_att: StatusSchema =
-					from_str(&event.schema_value).map_err(AttTrError::SerdeError)?;
-				parsed_att.into_term(event.timestamp)?
->>>>>>> ceabd900
 			},
 			SchemaType::TrustCredential => {
 				let parsed_att: TrustSchema =
