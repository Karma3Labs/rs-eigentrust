use error::AttTrError;
use futures::stream::iter;
use proto_buf::combiner::linear_combiner_client::LinearCombinerClient;
use proto_buf::common::Void;
use proto_buf::indexer::indexer_client::IndexerClient;
use proto_buf::indexer::{IndexerEvent, Query};
use proto_buf::transformer::transformer_server::{Transformer, TransformerServer};
use proto_buf::transformer::{TermBatch, TermObject};
use rocksdb::{WriteBatch, DB};
use schemas::status::EndorseCredential;
use schemas::SchemaType;
use serde_json::from_str;
use std::error::Error;
<<<<<<< HEAD
use term::Term;

=======
use term::{IntoTerm, Term};
>>>>>>> 8d42f326
use tonic::transport::Channel;
use tonic::{transport::Server, Request, Response, Status};

use crate::schemas::approve::AuditApproveSchema;
use crate::schemas::disapprove::AuditDisapproveSchema;
use crate::schemas::follow::FollowSchema;
use crate::schemas::IntoTerm;

mod did;
mod error;
mod schemas;
mod term;
mod utils;

const MAX_TERM_BATCH_SIZE: u32 = 1000;
const MAX_ATT_BATCH_SIZE: u32 = 1000;
const ATTESTATION_SOURCE_ADDRESS: &str = "0x1";
const AUDIT_APPROVE_SCHEMA_ID: &str = "0x2";
const AUDIT_DISAPPROVE_SCHEMA_ID: &str = "0x3";
const ENDORSE_SCHEMA_ID: &str = "0x4";

#[derive(Debug)]
struct TransformerService {
	indexer_channel: Channel,
	lt_channel: Channel,
	db: String,
}

impl TransformerService {
	fn new(
		indexer_channel: Channel, lt_channel: Channel, db_url: &str,
	) -> Result<Self, AttTrError> {
<<<<<<< HEAD
		let db = DB::open_default(db_url).map_err(|e| AttTrError::DbError(e))?;
		let checkpoint = db.get(b"checkpoint").map_err(|e| AttTrError::DbError(e))?;
=======
		let db = DB::open_default(db_url).map_err(|x| AttTrError::DbError(x))?;
		let checkpoint = db.get(b"checkpoint").map_err(|x| AttTrError::DbError(x))?;
>>>>>>> 8d42f326
		if let None = checkpoint {
			let count = 0u32.to_be_bytes();
			db.put(b"checkpoint", count).map_err(|e| AttTrError::DbError(e))?;
		}

		Ok(Self { indexer_channel, lt_channel, db: db_url.to_string() })
	}

	fn read_checkpoint(db: &DB) -> Result<u32, AttTrError> {
		let offset_bytes_opt = db.get(b"checkpoint").map_err(|e| AttTrError::DbError(e))?;
		let offset_bytes = offset_bytes_opt.map_or([0; 4], |x| {
			let mut bytes: [u8; 4] = [0; 4];
			bytes.copy_from_slice(&x);
			bytes
		});
		let offset = u32::from_be_bytes(offset_bytes);
		Ok(offset)
	}

	fn write_checkpoint(db: &DB, count: u32) -> Result<(), AttTrError> {
		db.put(b"checkpoint", count.to_be_bytes()).map_err(|e| AttTrError::DbError(e))?;
		Ok(())
	}

	fn read_terms(db: &DB, batch: TermBatch) -> Result<Vec<TermObject>, AttTrError> {
		let mut terms = Vec::new();
		for i in batch.start..batch.size {
			let id_bytes = i.to_be_bytes();
			let res_opt = db.get(id_bytes).map_err(|e| AttTrError::DbError(e))?;
			let res = res_opt.ok_or_else(|| AttTrError::NotFoundError)?;
			let term = Term::from_bytes(res)?;
			let term_obj: TermObject = term.into();
			terms.push(term_obj);
		}
		Ok(terms)
	}

	fn parse_event(event: IndexerEvent) -> Result<(u32, Term), AttTrError> {
		let schema_id = event.schema_id;
		let schema_type = SchemaType::from(schema_id);
		let term = match schema_type {
			SchemaType::Follow => {
				let parsed_att: FollowSchema =
					from_str(&event.schema_value).map_err(|_| AttTrError::ParseError)?;
				println!(
					"Received: Follow({:?}, {:?}, {:?})",
					parsed_att.id, parsed_att.is_trustworthy, parsed_att.scope
				);
				parsed_att.into_term()?
			},
			SchemaType::AuditApprove => {
				let parsed_att: AuditApproveSchema =
					from_str(&event.schema_value).map_err(|e| AttTrError::ParseError)?;
				parsed_att.into_term()?
			},
			SchemaType::AuditDisapprove => {
				let parsed_att: AuditDisapproveSchema =
					from_str(&event.schema_value).map_err(|e| AttTrError::ParseError)?;
				parsed_att.into_term()?
			},
			SchemaType::EndorseCredential => {
				let parsed_att: EndorseCredential =
					from_str(&event.schema_value).map_err(|e| AttTrError::ParseError)?;
				parsed_att.into_term()?
			},
		};

		Ok((event.id, term))
	}

	fn write_terms(db: &DB, terms: Vec<(u32, Term)>) -> Result<(), AttTrError> {
		let mut batch = WriteBatch::default();
		for (id, term) in terms {
			let term_bytes = term.into_bytes()?;
			let id = id.to_be_bytes();
			batch.put(id, term_bytes);
		}
		db.write(batch).map_err(|e| AttTrError::DbError(e))
	}
}

#[tonic::async_trait]
impl Transformer for TransformerService {
	async fn sync_indexer(&self, _: Request<Void>) -> Result<Response<Void>, Status> {
		let db = DB::open_default(self.db.clone())
			.map_err(|_| Status::internal("Failed to connect to DB"))?;

		let offset = 0;

		let indexer_query = Query {
			source_address: ATTESTATION_SOURCE_ADDRESS.to_owned(),
			schema_id: vec![
				AUDIT_APPROVE_SCHEMA_ID.to_owned(),
				AUDIT_DISAPPROVE_SCHEMA_ID.to_owned(),
				ENDORSE_SCHEMA_ID.to_owned(),
			],
			offset: 0,
			count: MAX_ATT_BATCH_SIZE,
		};

		let mut client = IndexerClient::new(self.indexer_channel.clone());
		let mut response = client.subscribe(indexer_query).await?.into_inner();
		let mut count = offset;
		let mut terms = Vec::new();
		// ResponseStream
		while let Ok(Some(res)) = response.message().await {
			assert!(res.id == count + 1);
			let term =
				Self::parse_event(res).map_err(|_| Status::internal("Failed to parse event"))?;
			terms.push(term);
			count += 1;
		}

		println!("Received and saved terms: {:#?}", terms);

		Self::write_terms(&db, terms).map_err(|_| Status::internal("Failed to write terms"))?;
		Self::write_checkpoint(&db, count)
			.map_err(|_| Status::internal("Failed to write checkpoint"))?;

		Ok(Response::new(Void::default()))
	}

	async fn term_stream(&self, request: Request<TermBatch>) -> Result<Response<Void>, Status> {
		let inner = request.into_inner();
		if inner.size > MAX_TERM_BATCH_SIZE {
			return Result::Err(Status::invalid_argument(format!(
				"Batch size too big. Max size: {}",
				MAX_TERM_BATCH_SIZE
			)));
		}

		let db = DB::open_default(self.db.clone())
			.map_err(|_| Status::internal("Failed to connect to DB"))?;

		let terms =
			Self::read_terms(&db, inner).map_err(|_| Status::internal("Failed to read terms"))?;

		let mut client = LinearCombinerClient::new(self.lt_channel.clone());
		let res = client.sync_transformer(Request::new(iter(terms))).await?;

		Ok(res)
	}
}

#[tokio::main]
async fn main() -> Result<(), Box<dyn Error>> {
	let indexer_channel = Channel::from_static("http://localhost:50050").connect().await?;
	let lt_channel = Channel::from_static("http://localhost:50052").connect().await?;
	let db_url = "att-tr-storage";
	let tr_service = TransformerService::new(indexer_channel, lt_channel, db_url)?;

	let addr = "[::1]:50051".parse()?;
	Server::builder().add_service(TransformerServer::new(tr_service)).serve(addr).await?;
	Ok(())
}

#[cfg(test)]
mod test {
	use crate::schemas::follow::{FollowSchema, Scope};
	use crate::schemas::IntoTerm;
	use crate::TransformerService;
	use proto_buf::indexer::IndexerEvent;
	use proto_buf::transformer::{TermBatch, TermObject};
	use rocksdb::DB;
	use serde_json::to_string;

	#[test]
	fn should_write_read_checkpoint() {
		let db = DB::open_default("att-tr-checkpoint-test-storage").unwrap();
		TransformerService::write_checkpoint(&db, 15).unwrap();
		let checkpoint = TransformerService::read_checkpoint(&db).unwrap();
		assert_eq!(checkpoint, 15);
	}

	#[test]
	fn should_write_read_term() {
		let db = DB::open_default("att-tr-terms-test-storage").unwrap();

		let follow_schema = FollowSchema::new(
			"did:pkh:eth:90f8bf6a479f320ead074411a4b0e7944ea8c9c2".to_owned(),
			true,
			Scope::Auditor,
		);
		let indexed_event = IndexerEvent {
			id: 0,
			schema_id: 1,
			schema_value: to_string(&follow_schema).unwrap(),
			timestamp: 2397848,
		};
		let term = TransformerService::parse_event(indexed_event).unwrap();
		TransformerService::write_terms(&db, vec![term]).unwrap();

		let term_batch = TermBatch { start: 0, size: 1 };
		let terms = TransformerService::read_terms(&db, term_batch).unwrap();

		let term = follow_schema.into_term().unwrap();
		let term_obj: TermObject = term.into();
		assert_eq!(terms, vec![term_obj]);
	}
}<|MERGE_RESOLUTION|>--- conflicted
+++ resolved
@@ -11,12 +11,8 @@
 use schemas::SchemaType;
 use serde_json::from_str;
 use std::error::Error;
-<<<<<<< HEAD
 use term::Term;
 
-=======
-use term::{IntoTerm, Term};
->>>>>>> 8d42f326
 use tonic::transport::Channel;
 use tonic::{transport::Server, Request, Response, Status};
 
@@ -49,13 +45,8 @@
 	fn new(
 		indexer_channel: Channel, lt_channel: Channel, db_url: &str,
 	) -> Result<Self, AttTrError> {
-<<<<<<< HEAD
-		let db = DB::open_default(db_url).map_err(|e| AttTrError::DbError(e))?;
-		let checkpoint = db.get(b"checkpoint").map_err(|e| AttTrError::DbError(e))?;
-=======
 		let db = DB::open_default(db_url).map_err(|x| AttTrError::DbError(x))?;
 		let checkpoint = db.get(b"checkpoint").map_err(|x| AttTrError::DbError(x))?;
->>>>>>> 8d42f326
 		if let None = checkpoint {
 			let count = 0u32.to_be_bytes();
 			db.put(b"checkpoint", count).map_err(|e| AttTrError::DbError(e))?;
@@ -100,10 +91,6 @@
 			SchemaType::Follow => {
 				let parsed_att: FollowSchema =
 					from_str(&event.schema_value).map_err(|_| AttTrError::ParseError)?;
-				println!(
-					"Received: Follow({:?}, {:?}, {:?})",
-					parsed_att.id, parsed_att.is_trustworthy, parsed_att.scope
-				);
 				parsed_att.into_term()?
 			},
 			SchemaType::AuditApprove => {
