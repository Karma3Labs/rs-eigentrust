use std::error::Error;

use clap::Parser as ClapParser;
use futures::stream::iter;
use rocksdb::{Options, DB};
use serde_json::from_str;
use tonic::transport::Endpoint;
use tonic::{transport::Server, Request, Response, Status};

use error::AttTrError;
use managers::checkpoint::CheckpointManager;
use managers::term::TermManager;
use proto_buf::combiner::linear_combiner_client::LinearCombinerClient;
use proto_buf::indexer::indexer_client::IndexerClient;
use proto_buf::indexer::{IndexerEvent, Query};
use proto_buf::transformer::transformer_server::{Transformer, TransformerServer};
use proto_buf::transformer::{EventBatch, EventResult, TermBatch, TermResult};
use schemas::security::SecurityReportSchema;
use schemas::status::StatusSchema;
use schemas::trust::TrustSchema;
use schemas::{IntoTerm, SchemaType};
use term::Term;
use tracing::{info, warn};

pub mod did;
pub mod error;
pub mod managers;
pub mod schemas;
pub mod term;
pub mod utils;

const MAX_TERM_BATCH_SIZE: u32 = 1000;
const ATTESTATION_SOURCE_ADDRESS: &str = "0x1";
const AUDIT_APPROVE_SCHEMA_ID: &str = "0x2";
const AUDIT_DISAPPROVE_SCHEMA_ID: &str = "0x3";
const STATUS_SCHEMA_ID: &str = "0x4";

#[derive(Debug)]
struct TransformerService {
	indexer_endpoint: Endpoint,
	lt_endpoint: Endpoint,
	db_url: String,
}

impl TransformerService {
	fn new(
		indexer_endpoint: Endpoint, lt_endpoint: Endpoint, db_url: &str,
	) -> Result<Self, AttTrError> {
		let mut opts = Options::default();
		opts.create_missing_column_families(true);
		opts.create_if_missing(true);
		let db =
			DB::open_cf(&opts, db_url, vec!["checkpoint", "term"]).map_err(AttTrError::DbError)?;
		CheckpointManager::init(&db)?;

		Ok(Self { indexer_endpoint, lt_endpoint, db_url: db_url.to_string() })
	}

	fn parse_event(event: IndexerEvent) -> Result<Vec<Term>, AttTrError> {
		let schema_id = event.schema_id;
		let schema_type = SchemaType::from(schema_id);
		let terms = match schema_type {
			SchemaType::SecurityCredential => {
				let parsed_att: SecurityReportSchema =
					from_str(&event.schema_value).map_err(AttTrError::SerdeError)?;
				parsed_att.into_term(event.timestamp)?
			},
			SchemaType::StatusCredential => {
				let parsed_att: StatusSchema =
					from_str(&event.schema_value).map_err(AttTrError::SerdeError)?;
				parsed_att.into_term(event.timestamp)?
			},
			SchemaType::TrustCredential => {
				let parsed_att: TrustSchema =
					from_str(&event.schema_value).map_err(AttTrError::SerdeError)?;
				parsed_att.into_term(event.timestamp)?
			},
		};

		Ok(terms)
	}
}

#[tonic::async_trait]
impl Transformer for TransformerService {
	async fn sync_indexer(
		&self, req: Request<EventBatch>,
	) -> Result<Response<EventResult>, Status> {
		let event_batch = req.into_inner();
		if event_batch.size == 0 {
			return Err(Status::invalid_argument("Invalid `size`."));
		}

		let db = DB::open_cf(
			&Options::default(),
			&self.db_url,
			vec!["term", "checkpoint"],
		)
		.map_err(|e| Status::internal(format!("Internal error: {}", e)))?;

		let (ch_offset, ct_offset) =
			CheckpointManager::read_checkpoint(&db).map_err(|e| e.into_status())?;

		let indexer_query = Query {
			source_address: ATTESTATION_SOURCE_ADDRESS.to_owned(),
			schema_id: vec![
				AUDIT_APPROVE_SCHEMA_ID.to_owned(),
				AUDIT_DISAPPROVE_SCHEMA_ID.to_owned(),
				STATUS_SCHEMA_ID.to_owned(),
			],
			offset: ch_offset,
			count: event_batch.size,
		};

		let mut client = IndexerClient::connect(self.indexer_endpoint.clone())
			.await
			.map_err(|e| Status::from_error(Box::new(e)))?;
		let mut response = client.subscribe(indexer_query).await?.into_inner();

		let mut terms = Vec::new();
		// ResponseStream
		while let Ok(Some(res)) = response.message().await {
			match Self::parse_event(res.clone()) {
				Ok(parsed_terms) => terms.push(parsed_terms),
				Err(err) => {
					warn!(%err, "cannot parse event received from indexer");
					info!(?res, "offending message");
				},
			}
		}
		info!(count = terms.len(), "received terms");

		let num_new_term_groups =
			u32::try_from(terms.len()).map_err(|_| AttTrError::SerialisationError.into_status())?;
		let new_checkpoint = ch_offset + num_new_term_groups;

		let (new_count, indexed_terms) = TermManager::get_indexed_terms(ct_offset, terms)
			.map_err(|_| AttTrError::SerialisationError.into_status())?;

		info!(new_count, "received terms");

		TermManager::write_terms(&db, indexed_terms).map_err(|e| e.into_status())?;
		CheckpointManager::write_checkpoint(&db, new_checkpoint, new_count)
			.map_err(|e| e.into_status())?;

		let event_result = EventResult { num_terms: new_count - ct_offset, total_count: new_count };
		Ok(Response::new(event_result))
	}

	async fn term_stream(
		&self, request: Request<TermBatch>,
	) -> Result<Response<TermResult>, Status> {
		let inner = request.into_inner();
		if inner.size > MAX_TERM_BATCH_SIZE {
			return Err(Status::invalid_argument(format!(
				"Batch size too big. Max size: {}",
				MAX_TERM_BATCH_SIZE
			)));
		}

		let db = DB::open_cf(
			&Options::default(),
			&self.db_url,
			vec!["term", "checkpoint"],
		)
		.map_err(|e| Status::internal(format!("Internal error: {}", e)))?;

		let terms = TermManager::read_terms(&db, inner).map_err(|e| e.into_status())?;
		let num_terms = terms.len();

		let mut client = LinearCombinerClient::connect(self.lt_endpoint.clone())
			.await
			.map_err(|e| Status::from_error(Box::new(e)))?;
		client.sync_transformer(Request::new(iter(terms))).await?;

		let term_size =
			u32::try_from(num_terms).map_err(|_| AttTrError::SerialisationError.into_status())?;
		let res = TermResult { size: term_size };

		Ok(Response::new(res))
	}
}

#[derive(ClapParser)]
struct Args {
	/// Database (storage) directory.
	#[arg(long, default_value = "att-tr-storage")]
	db_dir: String,

	/// gRPC server listen address.
	#[arg(long, default_value = "[::1]:50051")]
	listen_address: std::net::SocketAddr,

	/// Indexer gRPC endpoint.
	#[arg(long, value_name = "URL", default_value = "http://[::1]:50050")]
	indexer_grpc: Endpoint,

	/// Linear combiner gRPC endpoint.
	#[arg(long, value_name = "URL", default_value = "http://[::1]:50052")]
	linear_combiner_grpc: Endpoint,
}

#[tokio::main]
async fn main() -> Result<(), Box<dyn Error>> {
	let args = Args::parse();
	{
		use tracing_subscriber::*;
		let env_filter = EnvFilter::builder()
			.with_env_var("SPD_AT_LOG")
			.from_env()?
			.add_directive(filter::LevelFilter::WARN.into());
		fmt::Subscriber::builder()
			.with_env_filter(env_filter)
			.with_writer(std::io::stderr)
			.with_ansi(true)
			.init();
	}
	info!("initializing AT");

	let tr_service =
		TransformerService::new(args.indexer_grpc, args.linear_combiner_grpc, &args.db_dir)?;

	Server::builder()
		.add_service(TransformerServer::new(tr_service))
		.serve(args.listen_address)
		.await?;
	Ok(())
}

#[cfg(test)]
mod test {
<<<<<<< HEAD
	use secp256k1::rand::{thread_rng, Rng};
=======
	use mm_spd_vc::OneOrMore;
	use secp256k1::rand::thread_rng;
>>>>>>> 128cb036
	use secp256k1::{generate_keypair, Message, Secp256k1, SecretKey};
	use serde_json::to_string;
	use sha3::{Digest, Keccak256};

	use proto_buf::indexer::IndexerEvent;

	use crate::did::{Did, Schema};
	use crate::schemas::status::{CredentialSubject, CurrentStatus, StatusSchema};
	use crate::schemas::trust::{
		CredentialSubject as CredentialSubjectTrust, DomainTrust, TrustSchema,
	};
	use crate::schemas::{Domain, Proof};
	// use crate::term::{Term, TermForm};
	use crate::utils::address_from_ecdsa_key;
	use crate::TransformerService;

	impl StatusSchema {
		pub fn generate(id: String, current_status: CurrentStatus) -> Self {
			let did = Did::parse_snap(id.clone()).unwrap();
			let mut keccak = Keccak256::default();
			keccak.update([did.schema.into()]);
			keccak.update(&did.key);
			keccak.update([current_status.clone().into()]);
			let digest = keccak.finalize();

			let message = Message::from_digest_slice(digest.as_ref()).unwrap();

			let rng = &mut thread_rng();
			let (sk, pk) = generate_keypair(rng);
			let secp = Secp256k1::new();
			let res = secp.sign_ecdsa_recoverable(&message, &sk);
			let (rec_id, sig_bytes) = res.serialize_compact();
			let rec_id_i32 = rec_id.to_i32();

			let mut bytes = Vec::new();
			bytes.extend_from_slice(&sig_bytes);
			bytes.push(rec_id_i32.to_le_bytes()[0]);
			let encoded_sig = hex::encode(bytes);

			let kind = "StatusCredential".to_string();
			let addr = address_from_ecdsa_key(&pk);
			let issuer = format!("did:pkh:eth:0x{}", hex::encode(addr));
			let cs = CredentialSubject::new(id, current_status, None);
			let proof = Proof::new(encoded_sig);

			StatusSchema::new(OneOrMore::One(kind), issuer, cs, proof)
		}

		pub fn generate_from_sk(id: String, current_status: CurrentStatus, sk: SecretKey) -> Self {
			let did = Did::parse_snap(id.clone()).unwrap();
			let mut keccak = Keccak256::default();
			keccak.update([did.schema.into()]);
			keccak.update(&did.key);
			keccak.update([current_status.clone().into()]);
			let digest = keccak.finalize();

			let message = Message::from_digest_slice(digest.as_ref()).unwrap();

			let secp = Secp256k1::new();
			let pk = sk.public_key(&secp);

			let res = secp.sign_ecdsa_recoverable(&message, &sk);
			let (rec_id, sig_bytes) = res.serialize_compact();
			let rec_id_i32 = rec_id.to_i32();

			let mut bytes = Vec::new();
			bytes.extend_from_slice(&sig_bytes);
			bytes.push(rec_id_i32.to_le_bytes()[0]);
			let encoded_sig = hex::encode(bytes);

			let kind = "StatusCredential".to_string();
			let addr = address_from_ecdsa_key(&pk);
			let issuer = format!("did:pkh:eth:0x{}", hex::encode(addr));
			let cs = CredentialSubject::new(id, current_status, None);
			let proof = Proof::new(encoded_sig);

			StatusSchema::new(OneOrMore::One(kind), issuer, cs, proof)
		}

		pub fn generate_from_sk_string(
			id: String, current_status: CurrentStatus, sk_string: String,
		) -> Self {
			let did = Did::parse_snap(id.clone()).unwrap();
			let mut keccak = Keccak256::default();
			keccak.update([did.schema.into()]);
			keccak.update(&did.key);
			keccak.update([current_status.clone().into()]);
			let digest = keccak.finalize();

			let message = Message::from_digest_slice(digest.as_ref()).unwrap();

			let secp = Secp256k1::new();
			let sk_bytes = hex::decode(sk_string).unwrap();
			let sk = SecretKey::from_slice(&sk_bytes).unwrap();
			let pk = sk.public_key(&secp);

			let res = secp.sign_ecdsa_recoverable(&message, &sk);
			let (rec_id, sig_bytes) = res.serialize_compact();
			let rec_id_i32 = rec_id.to_i32();

			let mut bytes = Vec::new();
			bytes.extend_from_slice(&sig_bytes);
			bytes.push(rec_id_i32.to_le_bytes()[0]);
			let encoded_sig = hex::encode(bytes);

			let kind = "StatusCredential".to_string();
			let addr = address_from_ecdsa_key(&pk);
			let issuer = format!("did:pkh:eth:0x{}", hex::encode(addr));
			let cs = CredentialSubject::new(id, current_status, None);
			let proof = Proof::new(encoded_sig);

			StatusSchema::new(OneOrMore::One(kind), issuer, cs, proof)
		}
	}

	impl TrustSchema {
		pub fn generate_from_sk(did_string: String, trust_arc: DomainTrust, sk: SecretKey) -> Self {
			let did = Did::parse_pkh_eth(did_string.clone()).unwrap();

			let mut keccak = Keccak256::default();
			keccak.update([did.schema.into()]);
			keccak.update(&did.key);
			keccak.update([trust_arc.scope.clone().into()]);
			// keccak.update(&trust_arc.level.to_be_bytes());

			let digest = keccak.finalize();

			let message = Message::from_digest_slice(digest.as_ref()).unwrap();

			let secp = Secp256k1::new();
			let pk = sk.public_key(&secp);

			let res = secp.sign_ecdsa_recoverable(&message, &sk);
			let (rec_id, sig_bytes) = res.serialize_compact();
			let rec_id = rec_id.to_i32().to_le_bytes()[0];

			let mut bytes = Vec::new();
			bytes.extend_from_slice(&sig_bytes);
			bytes.push(rec_id);
			let sig_string = hex::encode(bytes);

			let kind = "TrustCredential".to_string();
			let addr = address_from_ecdsa_key(&pk);
			let issuer = format!("did:pkh:eth:0x{}", hex::encode(addr));
			let cs = CredentialSubjectTrust::new(did_string, vec![trust_arc]);
			let proof = Proof::new(sig_string);

			TrustSchema::new(kind, issuer, cs, proof)
		}

		pub fn generate_from_sk_string(
			did_string: String, trust_arc: DomainTrust, sk_string: String,
		) -> Self {
			let did = Did::parse_pkh_eth(did_string.clone()).unwrap();

			let mut keccak = Keccak256::default();
			keccak.update([did.schema.into()]);
			keccak.update(&did.key);
			keccak.update([trust_arc.scope.clone().into()]);
			// keccak.update(&trust_arc.level.to_be_bytes());

			let digest = keccak.finalize();

			let message = Message::from_digest_slice(digest.as_ref()).unwrap();

			let secp = Secp256k1::new();
			let sk_bytes = hex::decode(sk_string).unwrap();
			let sk = SecretKey::from_slice(&sk_bytes).unwrap();
			let pk = sk.public_key(&secp);

			let res = secp.sign_ecdsa_recoverable(&message, &sk);
			let (rec_id, sig_bytes) = res.serialize_compact();
			let rec_id = rec_id.to_i32().to_le_bytes()[0];

			let mut bytes = Vec::new();
			bytes.extend_from_slice(&sig_bytes);
			bytes.push(rec_id);
			let sig_string = hex::encode(bytes);

			let kind = "TrustCredential".to_string();
			let addr = address_from_ecdsa_key(&pk);
			let issuer = format!("did:pkh:eth:0x{}", hex::encode(addr));
			let cs = CredentialSubjectTrust::new(did_string, vec![trust_arc]);
			let proof = Proof::new(sig_string);

			TrustSchema::new(kind, issuer, cs, proof)
		}
	}

	// TODO(ek): Reinstate with an instance of TrustSchema,
	//   or when we re-enable StatusSchema for security reports.
	// #[test]
	// fn should_parse_event() {
	// 	let recipient = "snap://0x90f8bf6a479f320ead074411a4b0e7944ea8c9c2".to_owned();
	// 	let status_schema = StatusSchema::generate(recipient.clone(), CurrentStatus::Endorsed);
	// 	let timestamp = 2397848;
	// 	let indexed_event = IndexerEvent {
	// 		id: 0,
	// 		schema_id: 1,
	// 		schema_value: to_string(&status_schema).unwrap(),
	// 		timestamp,
	// 	};
	// 	let terms = TransformerService::parse_event(indexed_event).unwrap();
	// 	assert_eq!(
	// 		terms,
	// 		vec![Term::new(
	// 			status_schema.get_issuer(),
	// 			recipient,
	// 			50.,
	// 			Domain::SoftwareSecurity.into(),
	// 			TermForm::Trust,
	// 			timestamp,
	// 		)]
	// 	)
	// }

	fn print_csv(
		trust_arcs: Vec<TrustSchema>, status_arcs: Vec<StatusSchema>, mut id: u32, timestamp: u64,
	) -> u32 {
		let trust_schema_id = 2;
		let status_schema_id = 1;

		for schema_value in trust_arcs {
			// Validate event
			let indexed_event = IndexerEvent {
				id,
				schema_id: trust_schema_id,
				schema_value: to_string(&schema_value).unwrap(),
				timestamp,
			};
			let _ = TransformerService::parse_event(indexed_event).unwrap();

			let string = [
				id.to_string(),
				timestamp.to_string(),
				trust_schema_id.to_string(),
				to_string(&schema_value).unwrap(),
			]
			.join(";");
			println!("{}", string);

			id += 1;
		}

		for schema_value in status_arcs {
			// Validate event
			let indexed_event = IndexerEvent {
				id,
				schema_id: status_schema_id,
				schema_value: to_string(&schema_value).unwrap(),
				timestamp,
			};
			let _ = TransformerService::parse_event(indexed_event).unwrap();

			let string = [
				id.to_string(),
				timestamp.to_string(),
				status_schema_id.to_string(),
				to_string(&schema_value).unwrap(),
			]
			.join(";");
			println!("{}", string);

			id += 1;
		}

		id
	}

	#[test]
	fn generate_functional_test_schemas() {
		let x_sk = "7f6f2ccdb23f2abb7b69278e947c01c6160a31cf02c19d06d0f6e5ab1d768b95".to_owned();
		let x = "did:pkh:eth:0xa9572220348b1080264e81c0779f77c144790cd6".to_owned();

		let y_sk = "117be1de549d1d4322c4711f11efa0c5137903124f85fc37c761ffc91ace30cb".to_owned();
		let y = "did:pkh:eth:0xba9090181312bd0e40254a3dc29841980dd392d2".to_owned();

		let z_sk = "ac7f0d9eaea4d4bf5438b887e34d0cf87e7f98d97da70eff001850487b2cae23".to_owned();
		let z = "did:pkh:eth:0x9a2954b87d8745df0b1010291c51d68ae9269d43".to_owned();

		let p_sk = "bbb7d40b7bb8e41c550696fdef78fff6f013bb34627ba50ca2d63b6e84cffa6c".to_owned();
		let _p = "did:pkh:eth:0x651a3c584f4c71b54c50ea73f41b936845ab4fdf".to_owned();

		let q_sk = "9a32e1a6638ce87528a3f0303c7a9cecba4ed5fef0551f3afd1c7865bc66308f".to_owned();
		let _q = "did:pkh:eth:0x138aaabbc2ad61f8ea7f2d4155cc7323f26f8775".to_owned();

		let s1 = "snap://0x90f8bf6a479f320ead074411a4b0e7944ea8c9c1".to_owned();
		let s2 = "snap://0x90f8bf6a479f320ead074411a4b0e7944ea8c9c2".to_owned();

		// Trust
		// p => x - Trust Credential - Honesty - trust
		// x => z - Trust credential - Honesty - trust
		// p => x - Trust Credential - Software security - trust
		// q => y - Trust Credential - Software security - trust
		// p => s1 - Status Credential - Endorse
		// q => s2 - Status Credential - Endorse
		// x => s1 - Status Credential - Endorse

		let p_x1 = TrustSchema::generate_from_sk_string(
			x.clone(),
			DomainTrust::new(Domain::Honesty, 1., Vec::new()),
			p_sk.clone(),
		);
		let x_z = TrustSchema::generate_from_sk_string(
			z.clone(),
			DomainTrust::new(Domain::Honesty, 1., Vec::new()),
			x_sk.clone(),
		);

		let p_x2 = TrustSchema::generate_from_sk_string(
			x.clone(),
			DomainTrust::new(Domain::SoftwareSecurity, 1., Vec::new()),
			p_sk.clone(),
		);
		let q_y = TrustSchema::generate_from_sk_string(
			y.clone(),
			DomainTrust::new(Domain::SoftwareSecurity, 1., Vec::new()),
			q_sk.clone(),
		);

		let q_s2 = StatusSchema::generate_from_sk_string(
			s2.clone(),
			CurrentStatus::Endorsed,
			q_sk.clone(),
		);
		let p_s1 = StatusSchema::generate_from_sk_string(
			s1.clone(),
			CurrentStatus::Endorsed,
			p_sk.clone(),
		);
		let x_s1 = StatusSchema::generate_from_sk_string(
			s2.clone(),
			CurrentStatus::Endorsed,
			x_sk.clone(),
		);

		// Distrust
		// p => y - Trust Credential - Honest - distrust
		// q => x - Trust Credential - Software security - distrust
		// y => z - Trust Credential - Software security - distrust
		// y => s2 - Status Credential - Dispute
		// z => s1 - Status Credential - Dispute
		// z => s2 - Status Credential - Dispute
		let p_y = TrustSchema::generate_from_sk_string(
			y.clone(),
			DomainTrust::new(Domain::Honesty, -1., Vec::new()),
			p_sk.clone(),
		);
		let q_x = TrustSchema::generate_from_sk_string(
			x.clone(),
			DomainTrust::new(Domain::SoftwareSecurity, -1., Vec::new()),
			q_sk.clone(),
		);
		let y_z = TrustSchema::generate_from_sk_string(
			z.clone(),
			DomainTrust::new(Domain::SoftwareSecurity, -1., Vec::new()),
			y_sk.clone(),
		);

		let y_s2 = StatusSchema::generate_from_sk_string(
			s2.clone(),
			CurrentStatus::Disputed,
			y_sk.clone(),
		);
		let z_s1 = StatusSchema::generate_from_sk_string(
			s1.clone(),
			CurrentStatus::Disputed,
			z_sk.clone(),
		);
		let z_s2 = StatusSchema::generate_from_sk_string(
			s2.clone(),
			CurrentStatus::Disputed,
			z_sk.clone(),
		);

		let trust_arcs = [p_x1, p_x2, q_y, x_z, p_y, q_x, y_z];
		let status_arcs = [q_s2, p_s1, x_s1, y_s2, z_s1, z_s2];

		println!("num attestations: {}", trust_arcs.len() + status_arcs.len());

		let timestamp = 2397848;
		let id = 1;
		println!("id;timestamp;schema_id;schema_value");
		print_csv(trust_arcs.to_vec(), status_arcs.to_vec(), id, timestamp);
	}

	#[test]
	fn generate_sybil_attack_test_schemas() {
		let x_sk = "7f6f2ccdb23f2abb7b69278e947c01c6160a31cf02c19d06d0f6e5ab1d768b95".to_owned();
		let x = "did:pkh:eth:0xa9572220348b1080264e81c0779f77c144790cd6".to_owned();

		let y_sk = "117be1de549d1d4322c4711f11efa0c5137903124f85fc37c761ffc91ace30cb".to_owned();
		let y = "did:pkh:eth:0xba9090181312bd0e40254a3dc29841980dd392d2".to_owned();

		let z_sk = "ac7f0d9eaea4d4bf5438b887e34d0cf87e7f98d97da70eff001850487b2cae23".to_owned();
		let z = "did:pkh:eth:0x9a2954b87d8745df0b1010291c51d68ae9269d43".to_owned();

		let p_sk = "bbb7d40b7bb8e41c550696fdef78fff6f013bb34627ba50ca2d63b6e84cffa6c".to_owned();
		let p = "did:pkh:eth:0x651a3c584f4c71b54c50ea73f41b936845ab4fdf".to_owned();

		let q_sk = "9a32e1a6638ce87528a3f0303c7a9cecba4ed5fef0551f3afd1c7865bc66308f".to_owned();
		let _q = "did:pkh:eth:0x138aaabbc2ad61f8ea7f2d4155cc7323f26f8775".to_owned();

		let s1 = "snap://0x90f8bf6a479f320ead074411a4b0e7944ea8c9c1".to_owned();
		let s2 = "snap://0x90f8bf6a479f320ead074411a4b0e7944ea8c9c2".to_owned();

		// Trust - Direct
		// x => y - Trust Credential - Software security - trust
		// x => z - Trust Credential - Software security - trust
		// y => x - Trust Credential - Software security - trust
		// y => z - Trust Credential - Software security - trust
		// z => x - Trust Credential - Software security - trust
		// z => y - Trust Credential - Software security - trust
		// q => y - Trust Credential - Software security - trust
		let x_y = TrustSchema::generate_from_sk_string(
			y.clone(),
			DomainTrust::new(Domain::SoftwareSecurity, 1., Vec::new()),
			x_sk.clone(),
		);
		let x_z = TrustSchema::generate_from_sk_string(
			z.clone(),
			DomainTrust::new(Domain::SoftwareSecurity, 1., Vec::new()),
			x_sk.clone(),
		);
		let y_x = TrustSchema::generate_from_sk_string(
			x.clone(),
			DomainTrust::new(Domain::SoftwareSecurity, 1., Vec::new()),
			y_sk.clone(),
		);
		let y_z = TrustSchema::generate_from_sk_string(
			z.clone(),
			DomainTrust::new(Domain::SoftwareSecurity, 1., Vec::new()),
			y_sk.clone(),
		);
		let z_x = TrustSchema::generate_from_sk_string(
			x.clone(),
			DomainTrust::new(Domain::SoftwareSecurity, 1., Vec::new()),
			z_sk.clone(),
		);
		let z_y = TrustSchema::generate_from_sk_string(
			y.clone(),
			DomainTrust::new(Domain::SoftwareSecurity, 1., Vec::new()),
			z_sk.clone(),
		);
		let q_y = TrustSchema::generate_from_sk_string(
			y.clone(),
			DomainTrust::new(Domain::SoftwareSecurity, 1., Vec::new()),
			q_sk.clone(),
		);

		// Trust - Snap
		// x => s1 - Status Credential - Endorse
		// y => s1 - Status Credential - Endorse
		// z => s1 - Status Credential - Endorse
		// p => s2 - Status Credential - Endorse
		// q => s2 - Status Credential - Endorse
		let x_s1 = StatusSchema::generate_from_sk_string(
			s1.clone(),
			CurrentStatus::Endorsed,
			x_sk.clone(),
		);
		let y_s1 = StatusSchema::generate_from_sk_string(
			s1.clone(),
			CurrentStatus::Endorsed,
			y_sk.clone(),
		);
		let z_s1 = StatusSchema::generate_from_sk_string(
			s1.clone(),
			CurrentStatus::Endorsed,
			z_sk.clone(),
		);
		let p_s2 = StatusSchema::generate_from_sk_string(
			s2.clone(),
			CurrentStatus::Endorsed,
			p_sk.clone(),
		);
		let q_s2 = StatusSchema::generate_from_sk_string(
			s2.clone(),
			CurrentStatus::Endorsed,
			q_sk.clone(),
		);

		// Distrust - Direct
		// p => x - Trust Credential - Software security - distrust
		// p => y - Trust Credential - Software security - distrust
		// p => z - Trust Credential - Software security - distrust
		// x => p - Trust Credential - Software security - distrust
		// y => p - Trust Credential - Software security - distrust
		// z => p - Trust Credential - Software security - distrust
		let p_x = TrustSchema::generate_from_sk_string(
			x.clone(),
			DomainTrust::new(Domain::SoftwareSecurity, -1., Vec::new()),
			p_sk.clone(),
		);
		let p_y = TrustSchema::generate_from_sk_string(
			y.clone(),
			DomainTrust::new(Domain::SoftwareSecurity, -1., Vec::new()),
			p_sk.clone(),
		);
		let p_z = TrustSchema::generate_from_sk_string(
			z.clone(),
			DomainTrust::new(Domain::SoftwareSecurity, -1., Vec::new()),
			p_sk.clone(),
		);
		let x_p = TrustSchema::generate_from_sk_string(
			p.clone(),
			DomainTrust::new(Domain::SoftwareSecurity, -1., Vec::new()),
			x_sk.clone(),
		);
		let y_p = TrustSchema::generate_from_sk_string(
			p.clone(),
			DomainTrust::new(Domain::SoftwareSecurity, -1., Vec::new()),
			y_sk.clone(),
		);
		let z_p = TrustSchema::generate_from_sk_string(
			p.clone(),
			DomainTrust::new(Domain::SoftwareSecurity, -1., Vec::new()),
			z_sk.clone(),
		);

		// Distrust - Snap
		// p => s1 - Status Credential - Dispute
		// q => s1 - Status Credential - Dispute
		let p_s1 = StatusSchema::generate_from_sk_string(
			s1.clone(),
			CurrentStatus::Disputed,
			p_sk.clone(),
		);
		let q_s1 = StatusSchema::generate_from_sk_string(
			s1.clone(),
			CurrentStatus::Disputed,
			q_sk.clone(),
		);

		let trust_arcs = [x_y, x_z, y_x, y_z, z_x, z_y, q_y, p_x, p_y, p_z, x_p, y_p, z_p];
		let status_arcs = [x_s1, y_s1, z_s1, p_s2, q_s2, p_s1, q_s1];

		println!("num attestations: {}", trust_arcs.len() + status_arcs.len());

		let timestamp = 2397848;
		let id = 1;
		println!("id;timestamp;schema_id;schema_value");
		print_csv(trust_arcs.to_vec(), status_arcs.to_vec(), id, timestamp);
	}

	#[test]
	fn generate_sleeping_agent_attack_test_schemas() {
		let _x_sk = "7f6f2ccdb23f2abb7b69278e947c01c6160a31cf02c19d06d0f6e5ab1d768b95".to_owned();
		let x = "did:pkh:eth:0xa9572220348b1080264e81c0779f77c144790cd6".to_owned();

		let _y_sk = "117be1de549d1d4322c4711f11efa0c5137903124f85fc37c761ffc91ace30cb".to_owned();
		let y = "did:pkh:eth:0xba9090181312bd0e40254a3dc29841980dd392d2".to_owned();

		let z_sk = "ac7f0d9eaea4d4bf5438b887e34d0cf87e7f98d97da70eff001850487b2cae23".to_owned();
		let z = "did:pkh:eth:0x9a2954b87d8745df0b1010291c51d68ae9269d43".to_owned();

		let p_sk = "bbb7d40b7bb8e41c550696fdef78fff6f013bb34627ba50ca2d63b6e84cffa6c".to_owned();
		let p = "did:pkh:eth:0x651a3c584f4c71b54c50ea73f41b936845ab4fdf".to_owned();

		let q_sk = "9a32e1a6638ce87528a3f0303c7a9cecba4ed5fef0551f3afd1c7865bc66308f".to_owned();
		let q = "did:pkh:eth:0x138aaabbc2ad61f8ea7f2d4155cc7323f26f8775".to_owned();

		let s1 = "snap://0x90f8bf6a479f320ead074411a4b0e7944ea8c9c1".to_owned();
		let s2 = "snap://0x90f8bf6a479f320ead074411a4b0e7944ea8c9c2".to_owned();

		// Trust - Direct
		// P => Q - Trust Credential - Software security - trust
		// Q => P - Trust Credential - Software security - trust
		// P => Z - Trust Credential - Software security - trust
		// Q => Z - Trust Credential - Software security - trust
		let p_q = TrustSchema::generate_from_sk_string(
			q.clone(),
			DomainTrust::new(Domain::SoftwareSecurity, 1., Vec::new()),
			p_sk.clone(),
		);
		let q_p = TrustSchema::generate_from_sk_string(
			p.clone(),
			DomainTrust::new(Domain::SoftwareSecurity, 1., Vec::new()),
			q_sk.clone(),
		);
		let p_z = TrustSchema::generate_from_sk_string(
			z.clone(),
			DomainTrust::new(Domain::SoftwareSecurity, 1., Vec::new()),
			p_sk.clone(),
		);
		let q_z = TrustSchema::generate_from_sk_string(
			z.clone(),
			DomainTrust::new(Domain::SoftwareSecurity, 1., Vec::new()),
			q_sk.clone(),
		);

		// Trust - Snap
		// P => S2 - Status Credential - Endorse
		// Q => S2 - Status Credential - Endorse
		// Z => S2 - Status Credential - Endorse
		let p_s2 = StatusSchema::generate_from_sk_string(
			s2.clone(),
			CurrentStatus::Endorsed,
			p_sk.clone(),
		);
		let q_s2 = StatusSchema::generate_from_sk_string(
			s2.clone(),
			CurrentStatus::Endorsed,
			q_sk.clone(),
		);
		let z_s2 = StatusSchema::generate_from_sk_string(
			s2.clone(),
			CurrentStatus::Endorsed,
			z_sk.clone(),
		);

		// Distrust - Direct
		// P => X - Trust Credential - Software security - distrust
		// P => Y - Trust Credential - Software security - distrust
		// Q => X - Trust Credential - Software security - distrust
		// Q => Y - Trust Credential - Software security - distrust
		let p_x = TrustSchema::generate_from_sk_string(
			x.clone(),
			DomainTrust::new(Domain::SoftwareSecurity, -1., Vec::new()),
			p_sk.clone(),
		);
		let p_y = TrustSchema::generate_from_sk_string(
			y.clone(),
			DomainTrust::new(Domain::SoftwareSecurity, -1., Vec::new()),
			p_sk.clone(),
		);
		let q_x = TrustSchema::generate_from_sk_string(
			x.clone(),
			DomainTrust::new(Domain::SoftwareSecurity, -1., Vec::new()),
			q_sk.clone(),
		);
		let q_y = TrustSchema::generate_from_sk_string(
			y.clone(),
			DomainTrust::new(Domain::SoftwareSecurity, -1., Vec::new()),
			q_sk.clone(),
		);

		// Distrust - Snap
		// Z => S2 - Status Credential - Dispute
		let z_s2_override = StatusSchema::generate_from_sk_string(
			s2.clone(),
			CurrentStatus::Disputed,
			z_sk.clone(),
		);

		// Trust - Snap
		// Z => S1 - Status Credential - Endorse
		let z_s1 = StatusSchema::generate_from_sk_string(
			s1.clone(),
			CurrentStatus::Endorsed,
			z_sk.clone(),
		);

		// Distrust - Direct
		// P => Z - Trust Credential - Software security - distrust
		// Q => Z - Trust Credential - Software security - distrust
		let p_z_2 = TrustSchema::generate_from_sk_string(
			z.clone(),
			DomainTrust::new(Domain::SoftwareSecurity, -1., Vec::new()),
			p_sk.clone(),
		);
		let q_z_2 = TrustSchema::generate_from_sk_string(
			z.clone(),
			DomainTrust::new(Domain::SoftwareSecurity, -1., Vec::new()),
			q_sk.clone(),
		);

		// Distrust - Snap
		// P => S1 - Status Credential - Dispute
		// Q => S1 - Status Credential - Dispute
		let p_s1 = StatusSchema::generate_from_sk_string(
			s1.clone(),
			CurrentStatus::Disputed,
			p_sk.clone(),
		);
		let q_s1 = StatusSchema::generate_from_sk_string(
			s1.clone(),
			CurrentStatus::Disputed,
			q_sk.clone(),
		);

		// 1st round
		let trust_arcs_1st = [p_q, q_p, p_z, q_z, p_x, p_y, q_x, q_y];
		let status_arcs_1st = [p_s2, q_s2, z_s2];
		// 2nd round
		let status_arcs_2nd = [z_s1, z_s2_override];
		// 3rd round
		let trust_arcs_3rd = [p_z_2, q_z_2];
		let status_arcs_3rd = [p_s1, q_s1];

		println!(
			"num attestations: {}",
			trust_arcs_1st.len() + status_arcs_1st.len() + status_arcs_2nd.len()
		);

		println!("id;timestamp;schema_id;schema_value");
		let mut timestamp = 2397848;
		let id = 1;
		let id = print_csv(
			trust_arcs_1st.to_vec(),
			status_arcs_1st.to_vec(),
			id,
			timestamp,
		);
		timestamp += 610000;
		let id = print_csv(Vec::new(), status_arcs_2nd.to_vec(), id, timestamp);
		timestamp += 610000;
		print_csv(
			trust_arcs_3rd.to_vec(),
			status_arcs_3rd.to_vec(),
			id,
			timestamp,
		);
	}

	#[test]
	fn generate_100_sybils_test_schemas() {
		let s1 = "snap://0x90f8bf6a479f320ead074411a4b0e7944ea8c9c1".to_owned();
		let s2 = "snap://0x90f8bf6a479f320ead074411a4b0e7944ea8c9c2".to_owned();
		let s3 = "snap://0x90f8bf6a479f320ead074411a4b0e7944ea8c9c3".to_owned();
		let s4 = "snap://0x90f8bf6a479f320ead074411a4b0e7944ea8c9c4".to_owned();
		let s5 = "snap://0x90f8bf6a479f320ead074411a4b0e7944ea8c9c5".to_owned();
		let s6 = "snap://0x90f8bf6a479f320ead074411a4b0e7944ea8c9c6".to_owned();
		let s7 = "snap://0x90f8bf6a479f320ead074411a4b0e7944ea8c9c7".to_owned();
		let s8 = "snap://0x90f8bf6a479f320ead074411a4b0e7944ea8c9c8".to_owned();
		let s9 = "snap://0x90f8bf6a479f320ead074411a4b0e7944ea8c9c9".to_owned();
		let s10 = "snap://0x90f8bf6a479f320ead074411a4b0e7944ea8c910".to_owned();
		let s11 = "snap://0x90f8bf6a479f320ead074411a4b0e7944ea8c911".to_owned();
		let s12 = "snap://0x90f8bf6a479f320ead074411a4b0e7944ea8c912".to_owned();
		let s13 = "snap://0x90f8bf6a479f320ead074411a4b0e7944ea8c913".to_owned();
		let s14 = "snap://0x90f8bf6a479f320ead074411a4b0e7944ea8c914".to_owned();
		let s15 = "snap://0x90f8bf6a479f320ead074411a4b0e7944ea8c915".to_owned();
		let snaps = [s1, s2, s3, s4, s5, s6, s7, s8, s9, s10, s11, s12, s13, s14, s15];

		let num_trustees = 20;
		let rng = &mut thread_rng();
		let secp = Secp256k1::new();

		let mut trustees = Vec::new();
		let mut sks = Vec::new();

		let mut trust_credentials = Vec::new();
		let mut status_credentials = Vec::new();
		for _ in 0..num_trustees {
			let sk = SecretKey::new(rng);
			sks.push(sk);

			let pk = sk.public_key(&secp);
			let addr = address_from_ecdsa_key(&pk);
			let did = Did::new(Schema::PkhEth, addr);
			let did_string: String = did.into();
			trustees.push(did_string);

			for snap in snaps.clone() {
				let val: f32 = rng.gen();
				let status =
					if val > 0.5 { CurrentStatus::Endorsed } else { CurrentStatus::Disputed };
				let credential = StatusSchema::generate_from_sk(snap.clone(), status, sk);
				status_credentials.push(credential);
			}
		}

		for sk in sks.clone() {
			let pk = sk.public_key(&secp);
			let addr = address_from_ecdsa_key(&pk);
			let did = Did::new(Schema::PkhEth, addr);
			let did_string: String = did.into();

			for trustee in &trustees {
				if did_string != *trustee {
					let val: f32 = rng.gen();
					let trust = if val > 0.5 { 1.0 } else { -1.0 };
					let trust_credential = TrustSchema::generate_from_sk(
						trustee.clone(),
						DomainTrust::new(Domain::SoftwareSecurity, trust, Vec::new()),
						sk,
					);
					trust_credentials.push(trust_credential);
				}
			}
		}

		println!(
			"num attestations: {}",
			trust_credentials.len() + status_credentials.len()
		);

		let timestamp = 2397848;
		let id = 1;
		println!("id;timestamp;schema_id;schema_value");
		print_csv(
			trust_credentials.to_vec(),
			status_credentials.to_vec(),
			id,
			timestamp,
		);
	}
}<|MERGE_RESOLUTION|>--- conflicted
+++ resolved
@@ -229,12 +229,8 @@
 
 #[cfg(test)]
 mod test {
-<<<<<<< HEAD
+	use mm_spd_vc::OneOrMore;
 	use secp256k1::rand::{thread_rng, Rng};
-=======
-	use mm_spd_vc::OneOrMore;
-	use secp256k1::rand::thread_rng;
->>>>>>> 128cb036
 	use secp256k1::{generate_keypair, Message, Secp256k1, SecretKey};
 	use serde_json::to_string;
 	use sha3::{Digest, Keccak256};
