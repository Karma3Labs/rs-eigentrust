--- conflicted
+++ resolved
@@ -36,13 +36,8 @@
 	fn new(
 		indexer_channel: Channel, lt_channel: Channel, db_url: &str,
 	) -> Result<Self, AttTrError> {
-<<<<<<< HEAD
 		let db = DB::open_default(db_url).map_err(|x| AttTrError::DbError(x))?;
 		let checkpoint = db.get(b"checkpoint").map_err(|x| AttTrError::DbError(x))?;
-=======
-		let db = DB::open_default(db_url).map_err(|e| AttTrError::DbError(e))?;
-		let checkpoint = db.get(b"checkpoint").map_err(|e| AttTrError::DbError(e))?;
->>>>>>> 45fedb93
 		if let None = checkpoint {
 			let count = 0u32.to_be_bytes();
 			db.put(b"checkpoint", count).map_err(|e| AttTrError::DbError(e))?;
