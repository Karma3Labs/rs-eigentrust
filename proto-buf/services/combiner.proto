syntax = "proto3";
package combiner;

import "common.proto";
import "transformer.proto";

service LinearCombiner {
    rpc SyncTransformer (stream transformer.TermObject) returns (common.Void);
<<<<<<< HEAD
    rpc SyncCoreComputer (LtBatch) returns (stream LtObject);
}

message LtBatch {
    uint32 start = 1;
    uint32 size = 2;
=======
    rpc GetNewData (LtBatch) returns (stream LtObject);
    rpc GetHistoricData (LtHistoryBatch) returns (stream LtObject);
}

message LtBatch {
    uint32 domain = 1;
    transformer.Form form = 2;
    uint32 size = 3;
}

message LtHistoryBatch {
    uint32 domain = 1;
    transformer.Form form = 2;
    uint32 x0 = 3;
    uint32 y0 = 4;
    uint32 x1 = 5;
    uint32 y1 = 6;
>>>>>>> 8d42f326
}

message LtObject {
    uint32 x = 1;
    uint32 y = 2;
    uint32 value = 3;
}<|MERGE_RESOLUTION|>--- conflicted
+++ resolved
@@ -6,14 +6,6 @@
 
 service LinearCombiner {
     rpc SyncTransformer (stream transformer.TermObject) returns (common.Void);
-<<<<<<< HEAD
-    rpc SyncCoreComputer (LtBatch) returns (stream LtObject);
-}
-
-message LtBatch {
-    uint32 start = 1;
-    uint32 size = 2;
-=======
     rpc GetNewData (LtBatch) returns (stream LtObject);
     rpc GetHistoricData (LtHistoryBatch) returns (stream LtObject);
 }
@@ -31,7 +23,6 @@
     uint32 y0 = 4;
     uint32 x1 = 5;
     uint32 y1 = 6;
->>>>>>> 8d42f326
 }
 
 message LtObject {
