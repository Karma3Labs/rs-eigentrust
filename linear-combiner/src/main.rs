use std::error::Error;

<<<<<<< HEAD
use clap::Parser as ClapParser;
=======
>>>>>>> 6647bfa3
use rocksdb::{Options, DB};
use tokio::sync::mpsc::channel;
use tokio_stream::wrappers::ReceiverStream;
use tonic::{transport::Server, Request, Response, Status, Streaming};
<<<<<<< HEAD
use tracing::{debug, info};

use error::LcError;
use managers::{
	checkpoint::CheckpointManager, index::IndexManager, item::ItemManager, mapping::MappingManager,
	update::UpdateManager,
};
use mm_spd_did::canonicalize_peer_did;
use proto_buf::{
	combiner::{
		linear_combiner_server::{LinearCombiner, LinearCombinerServer},
		GetIndexForDidRequest, GetIndexForDidResponse, LtBatch, LtHistoryBatch, LtObject, Mapping,
		MappingQuery,
	},
	common::Void,
	transformer::TermObject,
};
=======
>>>>>>> 6647bfa3

use proto_buf::combiner::linear_combiner_server::{LinearCombiner, LinearCombinerServer};
use proto_buf::combiner::{LtBatch, LtHistoryBatch, LtObject, Mapping, MappingQuery};
use proto_buf::common::Void;
use proto_buf::transformer::TermObject;

use crate::error::LcError;
use crate::managers::checkpoint::CheckpointManager;
use crate::managers::index::IndexManager;
use crate::managers::item::ItemManager;
use crate::managers::mapping::MappingManager;
use crate::managers::update::UpdateManager;

pub mod error;
pub mod item;
pub mod managers;

#[derive(Clone, Debug)]
struct LinearCombinerService {
	db_url: String,
}

impl LinearCombinerService {
	pub fn new(db_url: &str) -> Result<Self, LcError> {
		let mut opts = Options::default();
		opts.create_missing_column_families(true);
		opts.create_if_missing(true);
		let db = DB::open_cf(
			&opts,
			db_url,
			vec!["checkpoint", "index", "item", "mapping", "update"],
		)
		.map_err(LcError::DbError)?;
		CheckpointManager::init(&db)?;
		let mut offset = CheckpointManager::read_checkpoint(&db)?;
		// TODO(ek): Turn into CLI parameters.
		for did in vec![
			"did:pkh:eip155:59144:0x44dc4e3309b80ef7abf41c7d0a68f0337a88f044",
			"did:pkh:eip155:59144:0x4EBee6bA2771C19aDf9AF348985bCf06d3270d42",
			"did:pkh:eip155:59144:0xe77162b7D2CEb3625a4993Bab557403a7B706F18",
			"did:pkh:eip155:59144:0x47170ceaE335a9db7e96B72de630389669b33471",
			"did:pkh:eip155:59144:0xa2e73c800aE76d506d46e002cB14d1D4A08D3199",
			"did:pkh:eip155:59144:0x982ae6031EBE31e1A01490dd4D3270003d732830",
			"did:pkh:eip155:59144:0x932F1d969F13D314f3d0A234a3FFcc88372CDFf1",
			"did:pkh:eip155:59144:0x02c15D12240E1dFE098F89E6Ef9eF5BC4e477025",
			"did:pkh:eip155:59144:0xE5aF1B8619E3FbD91aFDFB710b0cF688Ce1a4fCF",
			"did:pkh:eip155:59144:0xfA045B2F2A25ad0B7365010eaf9AC2Dd9905895c",
			"did:pkh:eip155:59144:0x10A772110e02BaA56BeF4A56778F3E692E4373ac",
			"did:pkh:eip155:59144:0x4a12D8389696eff9294DEcE42A648588eda0F56d",
			"did:pkh:eip155:59144:0x23d86aA31D4198A78Baa98e49bb2dA52CD15c6f0",
			"did:pkh:eip155:59144:0xE5aF1B8619E3FbD91aFDFB710b0cF688Ce1a4fCF",
			"did:pkh:eip155:59144:0x6eCfD8252C19aC2Bf4bd1cBdc026C001C93E179D",
			"did:pkh:eip155:59144:0x224b11F0747c7688a10aCC15F785354aA6493ED6",
			"did:pkh:eip155:59144:0xd14BF29e486DFC3836757b9B8CCFc95a5160A56D",
			"did:pkh:eip155:59144:0x65a4CeC9f1c6060f3b987d9332Bedf26e8E86D17",
			"did:pkh:eip155:59144:0x8Ef9328D63203230a295FA9Bf9fCd8C5384349C2",
			"did:pkh:eip155:59144:0x3959ae2c154C443fc744861b6140dA6C8c97a3e3",
			"did:pkh:eip155:59144:0x690fcde0b69b8b66342ac390a82092845c6f7f1c",
		] {
			get_index(&db, did, &mut offset)?;
		}
		CheckpointManager::write_checkpoint(&db, offset)?;

		Ok(Self { db_url: db_url.to_string() })
	}
}

fn get_index(db: &DB, did: &str, offset: &mut u32) -> Result<[u8; 4], LcError> {
	let did = canonicalize_peer_did(did).map_err(LcError::InvalidPeerDid)?;
	let (idx, is_new) = IndexManager::get_index(db, did.clone(), *offset)?;
	if is_new {
		MappingManager::write_mapping(db, idx.to_vec(), did.clone())?;
		*offset += 1;
	}
	Ok(idx)
}

#[tonic::async_trait]
impl LinearCombiner for LinearCombinerService {
	async fn sync_transformer(
		&self, request: Request<Streaming<TermObject>>,
	) -> Result<Response<Void>, Status> {
		let db = DB::open_cf(
			&Options::default(),
			&self.db_url,
			vec!["checkpoint", "index", "item", "mapping", "update"],
		)
		.map_err(|e| Status::internal(format!("Internal error: {}", e)))?;

		let mut offset = CheckpointManager::read_checkpoint(&db)?;

		let mut terms = Vec::new();
		let mut stream = request.into_inner();
		while let Some(term) = stream.message().await? {
			terms.push(term);
		}

		for term in terms {
			let domain = term.domain.to_be_bytes();
			let form = term.form.to_be_bytes();

<<<<<<< HEAD
			let x = get_index(&db, &term.from, &mut offset)?;
			let y = get_index(&db, &term.to, &mut offset)?;

			let timestamp = chrono::NaiveDateTime::from_timestamp_millis(term.timestamp as i64)
				.unwrap()
				.and_utc()
				.to_rfc3339();
=======
			let (x, is_x_new) = IndexManager::get_index(&db, term.from.clone(), offset)?;

			// If x is new, write new mapping and increment the offset
			if is_x_new {
				MappingManager::write_mapping(&db, x.to_vec(), term.from.clone())?;
				offset += 1;
			}
			let (y, is_y_new) = IndexManager::get_index(&db, term.to.clone(), offset)?;

			// If y is new, write new mapping and increment the offset
			if is_y_new {
				MappingManager::write_mapping(&db, y.to_vec(), term.to.clone())?;
				offset += 1;
			}
>>>>>>> 6647bfa3

			let mut key = Vec::new();
			key.extend_from_slice(&domain);
			key.extend_from_slice(&form);
			key.extend_from_slice(&x);
			key.extend_from_slice(&y);

			debug!(
				timestamp,
				term.from,
				x = u32::from_be_bytes(x),
				term.to,
				y = u32::from_be_bytes(y),
				term.domain,
				term.form,
				term.weight,
				"received item"
			);

			let value = ItemManager::update_value(&db, key.clone(), term.weight, term.timestamp)?;
			UpdateManager::set_value(&db, key.clone(), value, term.timestamp)?;
		}

		CheckpointManager::write_checkpoint(&db, offset)?;

		Ok(Response::new(Void {}))
	}
	type GetDidMappingStream = ReceiverStream<Result<Mapping, Status>>;
	async fn get_did_mapping(
		&self, request: Request<MappingQuery>,
	) -> Result<Response<Self::GetDidMappingStream>, Status> {
		let mapping_query = request.into_inner();
		let db =
			DB::open_cf_for_read_only(&Options::default(), &self.db_url, vec!["mapping"], false)
				.map_err(|e| Status::internal(format!("Internal error: {}", e)))?;

		let mappings = MappingManager::read_mappings(&db, mapping_query.start, mapping_query.size)?;

		let (tx, rx) = channel(4);
		tokio::spawn(async move {
			for x in mappings.clone() {
				let x_obj: Mapping = x.into();
				tx.send(Ok(x_obj)).await.unwrap();
			}
		});

		Ok(Response::new(ReceiverStream::new(rx)))
	}

	type GetNewDataStream = ReceiverStream<Result<LtObject, Status>>;

	async fn get_new_data(
		&self, request: Request<LtBatch>,
	) -> Result<Response<Self::GetNewDataStream>, Status> {
		let batch = request.into_inner();
		let db = DB::open_cf(
			&Options::default(),
			&self.db_url,
			vec!["checkpoint", "index", "item", "mapping", "update"],
		)
		.map_err(|e| Status::internal(format!("Internal error: {}", e)))?;

		let mut prefix = Vec::new();
		prefix.extend_from_slice(&batch.domain.to_be_bytes());
		prefix.extend_from_slice(&batch.form.to_be_bytes());
		let items = UpdateManager::read_batch(&db, prefix.clone(), batch.size)?;

<<<<<<< HEAD
		let items_to_send = items.clone();
		let (tx, rx) = channel(4);
		tokio::spawn(async move {
			for x in items_to_send {
				let x_obj: LtObject = x.into();
				tx.send(Ok(x_obj)).await.unwrap();
=======
		let (tx, rx) = channel(1);
		for x in items.clone() {
			let x_obj: LtObject = x.into();
			if let Err(e) = tx.send(Ok(x_obj)).await {
				e.0?;
>>>>>>> 6647bfa3
			}
		});

<<<<<<< HEAD
		// TODO: Uncomment when fixed
		// UpdateManager::delete_batch(&db, prefix, items)?;
=======
		UpdateManager::delete_batch(&db, prefix, items)?;
>>>>>>> 6647bfa3

		Ok(Response::new(ReceiverStream::new(rx)))
	}

	type GetHistoricDataStream = ReceiverStream<Result<LtObject, Status>>;

	async fn get_historic_data(
		&self, request: Request<LtHistoryBatch>,
	) -> Result<Response<Self::GetHistoricDataStream>, Status> {
		let batch = request.into_inner();
		let db = DB::open_cf_for_read_only(&Options::default(), &self.db_url, vec!["item"], false)
			.map_err(|e| Status::internal(format!("Internal error: {}", e)))?;

		let is_x_bigger = batch.x0 <= batch.x1;
		let is_y_bigger = batch.y0 <= batch.y1;
		if !is_x_bigger && !is_y_bigger {
			return Err(Status::invalid_argument("Invalid points!"));
		}

		let domain_bytes = batch.domain.to_be_bytes();
		let form_bytes = batch.form.to_be_bytes();

		let x_start = batch.x0;
		let x_end = batch.x1;

		let y_start = batch.y0;
		let y_end = batch.y1;

		let mut prefix = Vec::new();
		prefix.extend_from_slice(&domain_bytes);
		prefix.extend_from_slice(&form_bytes);

		let items = ItemManager::read_window(&db, prefix, (x_start, y_start), (x_end, y_end))?;

		// trace!(?items, "read items");

		let (tx, rx) = channel(4);
		tokio::spawn(async move {
			for x in items.clone() {
				let x_obj: LtObject = x.into();
				tx.send(Ok(x_obj)).await.unwrap();
			}
		});

		Ok(Response::new(ReceiverStream::new(rx)))
	}
	async fn get_index_for_did(
		&self, request: Request<GetIndexForDidRequest>,
	) -> Result<Response<GetIndexForDidResponse>, Status> {
		let db = DB::open_cf(
			&Options::default(),
			&self.db_url,
			vec!["checkpoint", "index"],
		)
		.map_err(|e| Status::internal(format!("Internal error: {}", e)))?;
		let mut offset = CheckpointManager::read_checkpoint(&db)?;
		let index = u32::from_be_bytes(get_index(&db, &request.into_inner().did, &mut offset)?);
		CheckpointManager::write_checkpoint(&db, offset)?;
		Ok(Response::new(GetIndexForDidResponse { index }))
	}
}

#[derive(ClapParser)]
struct Args {
	/// Database (storage) directory
	#[arg(long, default_value = "lc-storage")]
	db_dir: String,

	/// gRPC server listen address
	#[arg(long, default_value = "[::1]:50052")]
	listen_address: std::net::SocketAddr,
}

#[tokio::main]
async fn main() -> Result<(), Box<dyn Error>> {
	let args = Args::parse();
	{
		use tracing_subscriber::*;
		let env_filter = EnvFilter::builder()
			.with_env_var("SPD_LC_LOG")
			.from_env()?
			.add_directive(filter::LevelFilter::WARN.into());
		fmt::Subscriber::builder()
			.with_env_filter(env_filter)
			.with_writer(std::io::stderr)
			.with_ansi(true)
			.init();
	}
	info!("initializing LC");
	let service = LinearCombinerService::new(&args.db_dir)?;
	Server::builder()
		.add_service(LinearCombinerServer::new(service))
		.serve(args.listen_address)
		.await?;
	Ok(())
}<|MERGE_RESOLUTION|>--- conflicted
+++ resolved
@@ -1,36 +1,18 @@
 use std::error::Error;
 
-<<<<<<< HEAD
 use clap::Parser as ClapParser;
-=======
->>>>>>> 6647bfa3
 use rocksdb::{Options, DB};
 use tokio::sync::mpsc::channel;
 use tokio_stream::wrappers::ReceiverStream;
 use tonic::{transport::Server, Request, Response, Status, Streaming};
-<<<<<<< HEAD
 use tracing::{debug, info};
 
-use error::LcError;
-use managers::{
-	checkpoint::CheckpointManager, index::IndexManager, item::ItemManager, mapping::MappingManager,
-	update::UpdateManager,
+use mm_spd_did::canonicalize_peer_did;
+use proto_buf::combiner::linear_combiner_server::{LinearCombiner, LinearCombinerServer};
+use proto_buf::combiner::{
+	GetIndexForDidRequest, GetIndexForDidResponse, LtBatch, LtHistoryBatch, LtObject, Mapping,
+	MappingQuery,
 };
-use mm_spd_did::canonicalize_peer_did;
-use proto_buf::{
-	combiner::{
-		linear_combiner_server::{LinearCombiner, LinearCombinerServer},
-		GetIndexForDidRequest, GetIndexForDidResponse, LtBatch, LtHistoryBatch, LtObject, Mapping,
-		MappingQuery,
-	},
-	common::Void,
-	transformer::TermObject,
-};
-=======
->>>>>>> 6647bfa3
-
-use proto_buf::combiner::linear_combiner_server::{LinearCombiner, LinearCombinerServer};
-use proto_buf::combiner::{LtBatch, LtHistoryBatch, LtObject, Mapping, MappingQuery};
 use proto_buf::common::Void;
 use proto_buf::transformer::TermObject;
 
@@ -129,7 +111,6 @@
 			let domain = term.domain.to_be_bytes();
 			let form = term.form.to_be_bytes();
 
-<<<<<<< HEAD
 			let x = get_index(&db, &term.from, &mut offset)?;
 			let y = get_index(&db, &term.to, &mut offset)?;
 
@@ -137,22 +118,6 @@
 				.unwrap()
 				.and_utc()
 				.to_rfc3339();
-=======
-			let (x, is_x_new) = IndexManager::get_index(&db, term.from.clone(), offset)?;
-
-			// If x is new, write new mapping and increment the offset
-			if is_x_new {
-				MappingManager::write_mapping(&db, x.to_vec(), term.from.clone())?;
-				offset += 1;
-			}
-			let (y, is_y_new) = IndexManager::get_index(&db, term.to.clone(), offset)?;
-
-			// If y is new, write new mapping and increment the offset
-			if is_y_new {
-				MappingManager::write_mapping(&db, y.to_vec(), term.to.clone())?;
-				offset += 1;
-			}
->>>>>>> 6647bfa3
 
 			let mut key = Vec::new();
 			key.extend_from_slice(&domain);
@@ -220,29 +185,17 @@
 		prefix.extend_from_slice(&batch.form.to_be_bytes());
 		let items = UpdateManager::read_batch(&db, prefix.clone(), batch.size)?;
 
-<<<<<<< HEAD
 		let items_to_send = items.clone();
 		let (tx, rx) = channel(4);
 		tokio::spawn(async move {
 			for x in items_to_send {
 				let x_obj: LtObject = x.into();
 				tx.send(Ok(x_obj)).await.unwrap();
-=======
-		let (tx, rx) = channel(1);
-		for x in items.clone() {
-			let x_obj: LtObject = x.into();
-			if let Err(e) = tx.send(Ok(x_obj)).await {
-				e.0?;
->>>>>>> 6647bfa3
 			}
 		});
 
-<<<<<<< HEAD
 		// TODO: Uncomment when fixed
 		// UpdateManager::delete_batch(&db, prefix, items)?;
-=======
-		UpdateManager::delete_batch(&db, prefix, items)?;
->>>>>>> 6647bfa3
 
 		Ok(Response::new(ReceiverStream::new(rx)))
 	}
