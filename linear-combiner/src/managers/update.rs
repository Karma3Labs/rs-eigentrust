use rocksdb::{IteratorMode, WriteBatch, DB};

use crate::{error::LcError, item::LtItem};

#[derive(Debug)]
pub struct UpdateManager;

impl UpdateManager {
	pub fn set_value(db: &DB, key: Vec<u8>, value: f32, timestamp: u64) -> Result<(), LcError> {
		let cf = db.cf_handle("update").ok_or(LcError::NotFoundError)?;
		let mut bytes = Vec::new();
		bytes.extend_from_slice(&value.to_be_bytes());
		bytes.extend_from_slice(&timestamp.to_be_bytes());
		db.put_cf(&cf, key.clone(), bytes).map_err(LcError::DbError)?;
		Ok(())
	}

	pub fn read_batch(db: &DB, prefix: Vec<u8>, n: u32) -> Result<Vec<LtItem>, LcError> {
		let cf = db.cf_handle("update").ok_or(LcError::NotFoundError)?;
<<<<<<< HEAD
		let mut iter = db.prefix_iterator_cf(&cf, prefix.clone());
		iter.set_mode(IteratorMode::Start);

		let size = usize::try_from(n).map_err(|_| LcError::ParseError)?;
=======
		let mut iter = db.prefix_iterator_cf(&cf, prefix);
		iter.set_mode(IteratorMode::Start);

		let size = usize::try_from(n).map_err(|_| LcError::ParseError)?;
		/* items */
>>>>>>> ceabd900
		iter.take(size).try_fold(Vec::new(), |mut acc, item| {
			item.map(|(key, value)| {
				let item_prefix = LtItem::get_prefix_from_key(key.clone());
				if item_prefix == prefix {
					let lt_item = LtItem::from_raw(key, value);
					acc.push(lt_item);
				}
				acc
			})
			.map_err(LcError::DbError)
		})
	}

	pub fn delete_batch(db: &DB, prefix: Vec<u8>, items: Vec<LtItem>) -> Result<(), LcError> {
		let cf = db.cf_handle("update").ok_or(LcError::NotFoundError)?;
		let mut batch = WriteBatch::default();
		items.iter().for_each(|x| {
			let mut key = Vec::new();
			key.extend_from_slice(&prefix);
			key.extend_from_slice(&x.key_bytes());
			batch.delete_cf(&cf, key);
		});
		db.write(batch).map_err(LcError::DbError)?;
		Ok(())
	}
}

#[cfg(test)]
mod test {
	use crate::{item::LtItem, managers::update::UpdateManager};
	use rocksdb::{Options, DB};

	#[test]
	fn should_read_delete_batch() {
		let mut opts = Options::default();
		opts.create_missing_column_families(true);
		opts.create_if_missing(true);
		let db = DB::open_cf(&opts, "lc-rdb-test-storage", vec!["update"]).unwrap();

		let prefix = vec![0; 8];
		let key = vec![0; 16];
		let weight = 50.;
		let timestamp = 0;

		UpdateManager::set_value(&db, key.clone(), weight, timestamp).unwrap();

		let mut bytes = Vec::new();
		bytes.extend_from_slice(&weight.to_be_bytes());
		bytes.extend_from_slice(&timestamp.to_be_bytes());

		let org_items = vec![LtItem::from_raw(key.clone(), bytes)];
		let items = UpdateManager::read_batch(&db, prefix.clone(), 1).unwrap();
		assert_eq!(items, org_items);

		UpdateManager::delete_batch(&db, prefix.clone(), items).unwrap();
		let items = UpdateManager::read_batch(&db, prefix, 1).unwrap();
		assert_eq!(items, Vec::new());
	}
}<|MERGE_RESOLUTION|>--- conflicted
+++ resolved
@@ -17,18 +17,11 @@
 
 	pub fn read_batch(db: &DB, prefix: Vec<u8>, n: u32) -> Result<Vec<LtItem>, LcError> {
 		let cf = db.cf_handle("update").ok_or(LcError::NotFoundError)?;
-<<<<<<< HEAD
 		let mut iter = db.prefix_iterator_cf(&cf, prefix.clone());
 		iter.set_mode(IteratorMode::Start);
 
 		let size = usize::try_from(n).map_err(|_| LcError::ParseError)?;
-=======
-		let mut iter = db.prefix_iterator_cf(&cf, prefix);
-		iter.set_mode(IteratorMode::Start);
-
-		let size = usize::try_from(n).map_err(|_| LcError::ParseError)?;
 		/* items */
->>>>>>> ceabd900
 		iter.take(size).try_fold(Vec::new(), |mut acc, item| {
 			item.map(|(key, value)| {
 				let item_prefix = LtItem::get_prefix_from_key(key.clone());
